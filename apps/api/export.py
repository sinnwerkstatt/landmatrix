--- conflicted
+++ resolved
@@ -197,20 +197,12 @@
     "comment": "Comment on data source",
 }
 
-<<<<<<< HEAD
-negotiation_status_choices = dict(choices.NEGOTIATION_STATUS_CHOICES) | {None: "None"}
-implementation_status_choices = dict(choices.IMPLEMENTATION_STATUS_CHOICES) | {
-    None: "None"
-}
-intention_of_investment_choices = dict(choices.INTENTION_CHOICES) | {None: "None"}
-=======
-negotiation_status_choices = {**dict(_choices.NEGOTIATION_STATUS_CHOICES), None: "None"}
+negotiation_status_choices = {**dict(choices.NEGOTIATION_STATUS_CHOICES), None: "None"}
 implementation_status_choices = {
-    **dict(_choices.IMPLEMENTATION_STATUS_CHOICES),
+    **dict(choices.IMPLEMENTATION_STATUS_CHOICES),
     None: "None",
 }
-intention_of_investment_choices = {**dict(_choices.INTENTION_CHOICES), None: "None"}
->>>>>>> ec13de02
+intention_of_investment_choices = {**dict(choices.INTENTION_CHOICES), None: "None"}
 produce_choices = {
     "crops": {k: v["name"] for k, v in choices.CROPS.items()},
     "contract_farming_crops": {k: v["name"] for k, v in choices.CROPS.items()},
