--- conflicted
+++ resolved
@@ -197,17 +197,17 @@
     "comment": "Comment on data source",
 }
 
-negotiation_status_choices = dict(_choices.NEGOTIATION_STATUS_CHOICES) | {None: "None"}
-implementation_status_choices = dict(_choices.IMPLEMENTATION_STATUS_CHOICES) | {
+negotiation_status_choices = dict(choices.NEGOTIATION_STATUS_CHOICES) | {None: "None"}
+implementation_status_choices = dict(choices.IMPLEMENTATION_STATUS_CHOICES) | {
     None: "None"
 }
-intention_of_investment_choices = dict(_choices.INTENTION_CHOICES) | {None: "None"}
+intention_of_investment_choices = dict(choices.INTENTION_CHOICES) | {None: "None"}
 produce_choices = {
-    "crops": {k: v["name"] for k, v in _choices.CROPS.items()},
-    "contract_farming_crops": {k: v["name"] for k, v in _choices.CROPS.items()},
-    "animals": {k: v["name"] for k, v in _choices.ANIMALS.items()},
-    "contract_farming_animals": {k: v["name"] for k, v in _choices.ANIMALS.items()},
-    "mineral_resources": {k: v["name"] for k, v in _choices.MINERALS.items()},
+    "crops": {k: v["name"] for k, v in choices.CROPS.items()},
+    "contract_farming_crops": {k: v["name"] for k, v in choices.CROPS.items()},
+    "animals": {k: v["name"] for k, v in choices.ANIMALS.items()},
+    "contract_farming_animals": {k: v["name"] for k, v in choices.ANIMALS.items()},
+    "mineral_resources": {k: v["name"] for k, v in choices.MINERALS.items()},
 }
 currency_choices = {
     x.id: f"{x.name} ({x.symbol})" if x.symbol else x.name
@@ -215,42 +215,7 @@
 }
 country_choices = dict(Country.objects.values_list("id", "name"))
 
-<<<<<<< HEAD
-
-class Choices:
-    choices = {}
-
-    def get(self, name):
-        if not self.choices.get(name):
-            if name == "currency":
-                self.choices[name] = {
-                    x.id: f"{x.name} ({x.symbol})" if x.symbol else x.name
-                    for x in Currency.objects.all()
-                }
-            if name == "country":
-                self.choices[name] = dict(Country.objects.values_list("id", "name"))
-            if name == "crops":
-                self.choices[name] = {k: v["name"] for k, v in choices.CROPS.items()}
-            if name == "animals":
-                self.choices[name] = {k: v["name"] for k, v in choices.ANIMALS.items()}
-            if name == "mineral_resources":
-                self.choices[name] = {k: v["name"] for k, v in choices.MINERALS.items()}
-        return self.choices[name]
-
-
-mchoices = Choices()
-
-deal_sub_fields = {
-    "top_investors": [
-        "top_investors__id",
-        "top_investors__name",
-        "top_investors__country__name",
-    ]
-}
-deal_flattened_fields = []
-=======
 deal_fields_top_investor = []
->>>>>>> 9121f57a
 for f in deal_fields.keys():
     if f == "top_investors":
         deal_fields_top_investor += [
@@ -886,7 +851,7 @@
         if data.get("point"):
             data["point"] = f"{data['point']['lat']},{data['point']['lng']}"
         if data.get("level_of_accuracy"):
-            data["level_of_accuracy"] = _choices.LOCATION_ACCURACY[
+            data["level_of_accuracy"] = choices.LOCATION_ACCURACY[
                 data["level_of_accuracy"]
             ]
         return [
@@ -922,7 +887,7 @@
     @staticmethod
     def datasource_download_format(data):
         if data.get("type"):
-            data["type"] = _choices.DATASOURCE_TYPE_MAP[data["type"]]
+            data["type"] = choices.DATASOURCE_TYPE_MAP[data["type"]]
         if data.get("date"):
             try:
                 data["date"] = datetime.strptime(data.get("date"), "%Y-%m-%d").date()
