--- conflicted
+++ resolved
@@ -6,13 +6,6 @@
 from django.test import TestCase
 
 from apps.grid.tests.views.base import BaseDealTestCase
-<<<<<<< HEAD
-from apps.landmatrix.models.activity import *
-
-
-class ActivityQuerySetTestCase(TestCase):
-    fixtures = ["countries_and_regions", "users_and_groups", "status", "activities"]
-=======
 from apps.landmatrix.models import ActivityChangeset
 from apps.landmatrix.models.activity import *
 from apps.landmatrix.tests.mixins import (
@@ -46,7 +39,6 @@
         {"id": 60, "activity_identifier": 6, "fk_status_id": 6},
         {"id": 70, "activity_identifier": 7, "fk_status_id": 2, "history_user_id": 2},
     ]
->>>>>>> 22ccfd90
 
     def setUp(self):
         super().setUp()
@@ -145,18 +137,6 @@
         )
 
 
-<<<<<<< HEAD
-class ActivityBaseTestCase(BaseDealTestCase):
-    fixtures = [
-        "countries_and_regions",
-        "users_and_groups",
-        "status",
-        "crops",
-        "activities",
-        "investors",
-        "activity_involvements",
-        "venture_involvements",
-=======
 class ActivityBaseTestCase(
     ActivitiesFixtureMixin,
     InvestorsFixtureMixin,
@@ -217,7 +197,6 @@
     inv_inv_fixtures = [
         {"fk_venture_id": "10", "fk_investor_id": "20"},
         {"fk_venture_id": "50", "fk_investor_id": "40"},
->>>>>>> 22ccfd90
     ]
 
     def test_save(self):
@@ -557,20 +536,6 @@
 
     def test_get_fully_updated_user(self):
         activity = HistoricalActivity.objects.get(id=10)
-<<<<<<< HEAD
-        self.assertEqual(2, activity.get_fully_updated_user())
-
-
-class ActivityTestCase(TestCase):
-    fixtures = [
-        "countries_and_regions",
-        "users_and_groups",
-        "status",
-        "activities",
-        "investors",
-        "activity_involvements",
-        "venture_involvements",
-=======
         self.assertEqual(1, activity.get_fully_updated_user())
 
 
@@ -594,7 +559,6 @@
                 },
             },
         }
->>>>>>> 22ccfd90
     ]
     inv_fixtures = [{"id": 10, "investor_identifier": 1, "name": "Test Investor #1"}]
     act_inv_fixtures = {"10": "10"}
@@ -620,10 +584,6 @@
         self.assertEqual(False, activity.forest_concession)
 
 
-<<<<<<< HEAD
-class HistoricalActivityQuerySetTestCase(TestCase):
-    fixtures = ["countries_and_regions", "users_and_groups", "status", "activities"]
-=======
 class HistoricalActivityQuerySetTestCase(
     ActivitiesFixtureMixin,
     InvestorsFixtureMixin,
@@ -643,7 +603,6 @@
         {"id": 30, "investor_identifier": 3, "name": "Test Investor #3"},
     ]
     act_inv_fixtures = {"10": "10", "20": "20", "30": "30"}
->>>>>>> 22ccfd90
 
     def setUp(self):
         super().setUp()
@@ -674,17 +633,6 @@
         self.assertGreater(qs.count(), 0)
 
 
-<<<<<<< HEAD
-class HistoricalActivityTestCase(BaseDealTestCase):
-    fixtures = [
-        "countries_and_regions",
-        "users_and_groups",
-        "status",
-        "activities",
-        "investors",
-        "activity_involvements",
-        "venture_involvements",
-=======
 class HistoricalActivityTestCase(
     ActivitiesFixtureMixin,
     InvestorsFixtureMixin,
@@ -714,7 +662,6 @@
         {"id": 40, "investor_identifier": 4, "name": "Test Investor #4"},
         {"id": 50, "investor_identifier": 5, "name": "Test Investor #5"},
         {"id": 60, "investor_identifier": 6, "name": "Test Investor #6"},
->>>>>>> 22ccfd90
     ]
     act_inv_fixtures = {
         "10": "10",
@@ -784,17 +731,8 @@
         current_version = HistoricalActivity.objects.get(id=21)
         previous_version = HistoricalActivity.objects.get(id=20)
         changed_attrs = current_version.compare_attributes_to(previous_version)
-<<<<<<< HEAD
-        expected = {
-            (1, "production_size", "2000", None),
-            (1, "intention", "Mining", "Forest logging / management"),
-            (1, "intended_size", None, "1000"),
-        }
-        self.assertEqual(expected, set(changed_attrs))
-=======
         expected = [(1, "production_size", "100", "3")]
         self.assertEqual(expected, changed_attrs)
->>>>>>> 22ccfd90
 
     def test_update_public_activity_with_pending(self):
         activity = HistoricalActivity.objects.get(id=21)
