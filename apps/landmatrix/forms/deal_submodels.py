--- conflicted
+++ resolved
@@ -49,11 +49,7 @@
     "type": {
         "label": _("Type"),
         "class": "TypedChoiceField",
-<<<<<<< HEAD
-        "choices": {"": "--------"} | choices.DATASOURCE_TYPE_MAP,
-=======
-        "choices": {"": "--------", **_choices.DATASOURCE_TYPE_MAP},
->>>>>>> ec13de02
+        "choices": {"": "--------", **choices.DATASOURCE_TYPE_MAP},
     },
     "url": {"label": _("Url"), "class": "URLField", "type": "url"},
     "file": {"label": _("File"), "class": "FileField"},
