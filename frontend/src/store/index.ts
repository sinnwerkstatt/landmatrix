--- conflicted
+++ resolved
@@ -389,22 +389,11 @@
       const url = `/api/wagtail/v2/pages/?order=title&type=wagtailcms.AboutIndexPage`;
       const res = await (await fetch(url)).json();
 
-<<<<<<< HEAD
-      if (res.meta.total_count > 0) {
-        const indexPageId = res.items[0].id;
-
-        const pagesUrl = `/wagtailapi/v2/pages/?child_of=${indexPageId}`;
-        const res_children = await (await fetch(pagesUrl)).json();
-        context.commit("setAboutPages", res_children.items);
-      } else {
-        context.commit("setAboutPages", []);
-=======
       const indexPage = res.items[0];
       if (indexPage) {
         const pagesUrl = `/api/wagtail/v2/pages/?child_of=${indexPage.id}`;
         const res_children = await (await fetch(pagesUrl)).json();
         context.commit("setAboutPages", res_children.items);
->>>>>>> c6ce966e
       }
     },
     async fetchWagtailPage(context, path) {
