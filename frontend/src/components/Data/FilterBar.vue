--- conflicted
+++ resolved
@@ -23,23 +23,6 @@
             {{ $t("Default filter") }}
           </b-form-checkbox>
         </span>
-<<<<<<< HEAD
-        <!--        <span-->
-        <!--          v-if="$store.getters.userInGroup(['Administrators', 'Editors'])"-->
-        <!--          style="font-size: 0.8em;"-->
-        <!--        >-->
-        <!--          <b-form-checkbox-->
-        <!--            v-model="publicOnly"-->
-        <!--            :class="{ active: publicOnly }"-->
-        <!--            class="default-filter-switch"-->
-        <!--            name="check-button"-->
-        <!--            switch-->
-        <!--            @change="$store.dispatch('setPublicOnly', !publicOnly)"-->
-        <!--          >-->
-        <!--            {{ $t("Active deals only") }}-->
-        <!--          </b-form-checkbox>-->
-        <!--        </span>-->
-=======
         <span
           v-if="$store.getters.userInGroup(['Administrators', 'Editors'])"
           style="font-size: 0.8em;"
@@ -55,7 +38,6 @@
             {{ $t("Public deals only") }}
           </b-form-checkbox>
         </span>
->>>>>>> dde06257
 
         <FilterCollapse
           :title="$t('Land Matrix region')"
