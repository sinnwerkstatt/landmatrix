--- conflicted
+++ resolved
@@ -1,64 +1,4 @@
 <template>
-<<<<<<< HEAD
-  <div class="row">
-    <div class="col-md-10 manage-interface">
-      <div class="row">
-        <div class="col-sm-5 col-md-3">
-          <h1>Deal #{{ deal.id }}</h1>
-        </div>
-        <div class="col-sm-7 col-md-9 panel-container">
-          <HeaderDates :obj="deal" />
-        </div>
-      </div>
-      <div class="row fat-stati">
-        <div class="col" :class="{ active: deal.draft_status === 1 }">
-          {{ $t("Draft") }}
-        </div>
-        <div class="col" :class="{ active: deal.draft_status === 2 }">
-          {{ $t("Submitted for review") }}
-        </div>
-        <div class="col" :class="{ active: deal.draft_status === 3 }">
-          {{ $t("Submitted for activation") }}
-        </div>
-        <div class="col" :class="{ active: deal.draft_status === null }">
-          {{ $t("Activated") }}
-        </div>
-      </div>
-      <div class="row workflow-buttons">
-        <div class="col text-right">
-          <a
-            v-if="deal.draft_status === 1"
-            class="btn btn-primary"
-            @click="change_deal_status('TO_REVIEW')"
-          >
-            {{ $t("Submit for review") }}
-          </a>
-          <a
-            v-if="deal.draft_status === 2 || deal.draft_status === 3"
-            class="btn btn-secondary"
-            @click="change_deal_status('TO_DRAFT')"
-          >
-            {{ $t("Request improvement") }}
-          </a>
-        </div>
-        <div class="col text-center">
-          <a
-            v-if="deal.draft_status === 2"
-            class="btn btn-primary"
-            @click="change_deal_status('TO_ACTIVATION')"
-          >
-            {{ $t("Submit for activation") }}
-          </a>
-        </div>
-        <div class="col text-left">
-          <a
-            v-if="deal.draft_status === 3"
-            class="btn btn-primary"
-            @click="change_deal_status('ACTIVATE')"
-          >
-            {{ $t("Activate") }}
-          </a>
-=======
   <div>
     <div class="jumbotron jumbotron-fluid manage-interface">
       <div class="col-sm-12 col-md-8 main-info">
@@ -69,10 +9,12 @@
                 <div class="container">
                   <div class="row">
                     <div class="col-12 col-lg-4">
-                      <h1>Deal #{{ deal.id }}</h1>
+                      <h1>Deal #{{ deal.id }}
+                        <span v-if="deal.country">in {{ deal.country.name }}</span>
+                      </h1>
                     </div>
                     <div class="col-12 col-lg-8  panel-container">
-                      <DealDates :deal="deal"></DealDates>
+                      <HeaderDates :obj="deal" />
                     </div>
                   </div>
                 </div>
@@ -206,7 +148,6 @@
               </div>
             </div>
           </div>
->>>>>>> e407009e
         </div>
       </div>
       <div class="col-sm-12 col-md-4 comments">
@@ -271,18 +212,11 @@
 
 <script>
   import gql from "graphql-tag";
-<<<<<<< HEAD
   import HeaderDates from "../HeaderDates";
 
   export default {
     name: "ManageHeader",
-    components: { HeaderDates },
-=======
-  import DealDates from "./DealDates";
-
-  export default {
-    name: "ManageHeader",
-    components: { DealDates },
+  components: { HeaderDates },
     data() {
       return {
         comments: [
@@ -322,7 +256,6 @@
         ]
       };
     },
->>>>>>> e407009e
     props: {
       deal: { type: Object, required: true },
       dealVersion:
