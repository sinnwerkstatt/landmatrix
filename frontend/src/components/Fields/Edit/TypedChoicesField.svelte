--- conflicted
+++ resolved
@@ -33,11 +33,7 @@
   {required}
   multiple
   showChevron
-<<<<<<< HEAD
-  placeholder={$_("Please select")}
-=======
   groupBy={item => item.group}
->>>>>>> ef44e831
   name={formfield.name}
   hasError={required && !value && !focused}
   on:input={e => setValue(e.detail)}
