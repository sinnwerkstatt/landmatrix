<script lang="ts">
  import { _ } from "svelte-i18n"

  import { dateCurrentFormat } from "$components/Fields/Display/jsonHelpers"
  import type { FormField } from "$components/Fields/fields"
  import CircleNotchIcon from "$components/icons/CircleNotchIcon.svelte"
  import PlaneIcon from "$components/icons/PlaneIcon.svelte"
  import WeightIcon from "$components/icons/WeightIcon.svelte"

  type JSONExportsFieldType = {
    current?: boolean
    area: number | null
    yield: number | null
    export: number | null
    choices: string[]
  }

  export let value: JSONExportsFieldType[] = []
  export let formfield: FormField

  $: flat_choices = formfield.choices
    ? Object.fromEntries(formfield.choices.map(c => [c.value, c.label]))
    : {}
</script>

<ul>
  {#each value ?? [] as val}
    <li class:font-bold={val.current}>
      <span>{dateCurrentFormat(val)}</span>
      {#if val.choices}
        <!-- The literal translation strings are defined in apps/landmatrix/models/choices.py -->
<<<<<<< HEAD
        {val.choices.map(v => $_(formfield.choices?.[v])).join(", ")}
      {/if}
      {#if val.area}
=======
        {val.choices.map(v => $_(flat_choices[v])).join(", ")}
      {/if}{#if val.area}
>>>>>>> ef44e831
        <span>
          <CircleNotchIcon />
          {val.area.toLocaleString("fr")}
          {$_("ha")}
        </span>
      {/if}
      {#if val.yield}
        <span class="mx-2">
          <WeightIcon />
          {val.yield.toLocaleString("fr")}
          {$_("tons")}
        </span>
      {/if}
      {#if val.export}
        <span class="mx-2">
          <PlaneIcon />
          {val.export.toLocaleString("fr")} %
        </span>
      {/if}
    </li>
  {/each}
</ul><|MERGE_RESOLUTION|>--- conflicted
+++ resolved
@@ -29,14 +29,9 @@
       <span>{dateCurrentFormat(val)}</span>
       {#if val.choices}
         <!-- The literal translation strings are defined in apps/landmatrix/models/choices.py -->
-<<<<<<< HEAD
-        {val.choices.map(v => $_(formfield.choices?.[v])).join(", ")}
+        {val.choices.map(v => $_(flat_choices[v])).join(", ")}
       {/if}
-      {#if val.area}
-=======
-        {val.choices.map(v => $_(flat_choices[v])).join(", ")}
-      {/if}{#if val.area}
->>>>>>> ef44e831
+        {#if val.area}
         <span>
           <CircleNotchIcon />
           {val.area.toLocaleString("fr")}
