--- conflicted
+++ resolved
@@ -1,12 +1,7 @@
 import { _ } from "svelte-i18n"
 import { get } from "svelte/store"
 
-<<<<<<< HEAD
-export function dateCurrentFormat(value: { date?: string; current?: boolean }): string {
-  // mirror syntax of svelte component to better find it
-=======
 export function dateCurrentFormat(value: { date: string; current?: boolean }): string {
->>>>>>> b327a20b
   const $_ = get(_)
 
   if (!value.date && !value.current) return ""
