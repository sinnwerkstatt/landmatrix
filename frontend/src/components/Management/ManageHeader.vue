<template>
  <div class="generic-manage-header-container">
    <div class="manage-header">
      <div class="manage-header-left-side">
        <div class="version-nav-buttons">
          <router-link
            v-if="is_draft_with_active"
            :to="object_detail_path(object.id)"
            class="btn btn-gray"
          >
            {{ $t("Go to active version") }}
          </router-link>
          <router-link
            v-if="has_newer_draft"
            :to="object_detail_path(object.id, last_version.id)"
            class="btn btn-gray"
          >
            {{ $t("Go to current draft") }}
          </router-link>
        </div>

        <div class="title-and-date-bar">
          <div>
            <h1>
              <slot name="heading"></slot>
            </h1>
          </div>
          <div>
            <HeaderDates :is-version="!!objectVersion" :obj="object" />
          </div>
        </div>

        <div v-if="object.status === 4" class="status-and-progress-buttons">
          <div class="fat-stati">
            <div class="deleted">
              {{ $t("Deleted") }}
            </div>
          </div>
        </div>
        <div
          v-else-if="object.status !== 1 && !objectVersion"
          class="status-and-progress-buttons"
        >
          <div class="fat-stati">
            <div class="active">{{ $t("Activated") }}</div>
          </div>
        </div>
        <div v-else class="status-and-progress-buttons">
          <div class="fat-stati">
            <div
              :class="{
                active: object.draft_status === 1 || object.draft_status === 4,
              }"
            >
              <span>{{ $t("Draft") }}</span>
              <span
                v-if="object.draft_status === 4"
                class="font-bold text-red-600 pl-2"
              >
                ({{ $t("Rejected") }})
              </span>
            </div>
            <div :class="{ active: object.draft_status === 2 }">
              <span>{{ $t("Submitted for review") }}</span>
            </div>
            <div :class="{ active: object.draft_status === 3 }">
              <span>{{ $t("Submitted for activation") }}</span>
            </div>
            <div :class="{ active: object.draft_status === null }">
              <span>{{ $t("Activated") }}</span>
            </div>
          </div>

          <div v-if="allow_editing" class="row workflow-buttons">
            <div class="col text-right">
              <a
                v-if="object.draft_status === 1 && is_authorized(object)"
                :class="{ disabled: last_version.id !== +objectVersion }"
                :title="submit_for_review_link_title"
                class="btn btn-pelorous"
                @click="$emit('send_to_review')"
              >
                {{ $t("Submit for review") }}
              </a>
              <a
                v-if="
                  (object.draft_status === 2 || object.draft_status === 3) &&
                  is_authorized(object)
                "
                :class="{ disabled: last_version.id !== +objectVersion }"
                :title="request_improvement_link_title"
                class="btn btn-primary"
                @click="show_to_draft_overlay = true"
              >
                {{ $t("Request improvement") }}
              </a>
            </div>
            <div class="col text-center">
              <a
                v-if="object.draft_status === 2 && is_authorized(object)"
                :class="{ disabled: last_version.id !== +objectVersion }"
                :title="submit_for_activation_link_title"
                class="btn btn-pelorous"
                @click="show_send_to_activation_overlay = true"
              >
                {{ $t("Submit for activation") }}
              </a>
            </div>
            <div class="col text-left">
              <a
                v-if="object.draft_status === 3 && is_authorized(object)"
                :class="{ disabled: last_version.id !== +objectVersion }"
                :title="get_activate_description"
                class="btn btn-pelorous"
                @click="show_activate_overlay = true"
              >
                {{ $t("Activate") }}
              </a>
            </div>
          </div>
        </div>

        <div class="bottom-row">
          <div class="left-side">
            <div v-if="last_version" class="last-changes">
              Last changes
              <span v-if="last_version.created_by">
                by {{ last_version.created_by.full_name }}
              </span>
              on
              {{ last_version.created_at | dayjs("YYYY-MM-DD HH:mm") }}
              <br />
              <router-link
                v-if="object.versions.length > 1"
                :to="
                  object_compare_path(
                    object.id,
                    object.versions[1].id,
                    object.versions[0].id
                  )
                "
              >
                Show latest changes
              </router-link>
            </div>
            <div v-if="allow_editing" class="action-buttons">
              <div v-if="is_editable" class="action-button">
                <div class="d-inline-block">
                  <router-link
                    :class="{ disabled: is_old_draft }"
                    :to="object_edit_path(object.id, objectVersion)"
                    class="btn btn-primary"
                    >{{ $t("Edit") }}
                  </router-link>
                </div>
                <div class="d-inline-block button-description">
                  {{ get_edit_description }}
                </div>
              </div>
              <div v-if="is_deletable" class="action-button">
                <div class="d-inline-block">
                  <button
                    class="btn btn-danger"
                    @click.prevent="show_to_delete_overlay = true"
                  >
                    {{ get_delete_text }}
                  </button>
                </div>
                <div class="d-inline-block button-description">
                  {{ get_delete_description }}
                </div>
              </div>
              <div
                v-if="$store.state.user.role === 'ADMINISTRATOR' && otype === 'deal'"
                class="action-button"
              >
                <div class="d-inline-block">
                  <button class="btn btn-gray btn-sm" @click.prevent="$emit('copy')">
                    {{ $t("Copy deal") }}
                  </button>
                </div>
                <div class="d-inline-block button-description">
                  {{
                    otype === "deal" ? $t("Copy this deal") : $t("Copy this investor")
                  }}
                </div>
              </div>
            </div>
            <div
              v-if="show_legacy_edit_link && $store.getters.userAuthenticated"
              class="action-buttons"
            >
              <a
                :href="`/legacy/${otype}/edit/${object.id}/`"
                class="btn btn-primary"
                target="_blank"
              >
                {{ $t("Edit") }}
              </a>
            </div>
          </div>
          <slot name="visibility" />
        </div>
      </div>
      <ManageHeaderComments
        v-if="allow_editing"
        :object="object"
        :object-version="objectVersion"
        :users="users"
        @add_comment="$emit('add_comment', $event)"
      />
    </div>
    <slot name="overlays"></slot>
    <Overlay
      v-if="show_to_draft_overlay"
      :assign-to-user-input="true"
      :comment-input="true"
      :comment-required="true"
      :title="$t('Request improvement')"
      :to-user="transition_to_user"
      @cancel="show_to_draft_overlay = false"
      @submit="do_to_draft($event)"
    />
    <Overlay
      v-if="show_to_delete_overlay"
      :comment-input="true"
      :comment-required="true"
      :title="get_submit_to_delete_title"
      @cancel="show_to_delete_overlay = false"
      @submit="do_delete($event)"
    />
    <Overlay
      v-if="show_send_to_activation_overlay"
      :comment-input="true"
      @cancel="show_send_to_activation_overlay = false"
      @submit="send_to_activation"
    />
    <Overlay
      v-if="show_activate_overlay"
      :comment-input="true"
      @cancel="show_activate_overlay = false"
      @submit="activate"
    />
  </div>
</template>

<script lang="ts">
  import HeaderDates from "$components/HeaderDates.vue";
  import ManageHeaderComments from "$components/Management/ManageHeaderComments.vue";
  import Overlay from "$components/Overlay.vue";
  import Vue from "vue";
  import type { PropType } from "vue";
  import { is_authorized } from "$utils/user";
  import gql from "graphql-tag";
  import type { Obj, ObjVersion } from "$types/generics";
  import type { User } from "$types/user";
  import type { Location } from "vue-router/types/router";

  export default Vue.extend({
    name: "ManageHeader",
    components: {
      ManageHeaderComments,
      HeaderDates,
      Overlay,
    },
    props: {
      object: { type: Object as PropType<Obj>, required: true },
      objectVersion: { type: [Number, String], default: null },
      otype: { type: String, default: "deal" },
    },
    data() {
      return {
        allow_editing: import.meta.env.VITE_ALLOW_EDITING.toLowerCase() === "true",
        show_legacy_edit_link: import.meta.env.VITE_LEGACY_EDIT_LINK === "true",
        users: [],
        show_to_draft_overlay: false,
        show_to_delete_overlay: false,
        show_send_to_activation_overlay: false,
        show_activate_overlay: false,
        is_authorized,
        submit_for_review_link_title:
          this.otype === "deal"
            ? this.$t("Submits the deal for review")
            : this.$t("Submits the investor for review"),
        request_improvement_link_title:
          this.otype === "deal"
            ? this.$t(
                "Send a request of improvent and create a new draft version of the deal"
              )
            : this.$t(
                "Send a request of improvent and create a new draft version of the investor"
              ),
        submit_for_activation_link_title:
          this.otype === "deal"
            ? this.$t("Submits the deal for activation")
            : this.$t("Submits the investor for activation"),
<<<<<<< HEAD
        submit_to_delete_title: this.objectVersion
          ? this.object.status === 4
            ? this.otype === "deal"
              ? this.$t("Reactivate deal version")
              : this.$t("Reactivate investor version")
            : this.otype === "deal"
            ? this.$t("Delete deal version")
            : this.$t("Delete investor version")
          : this.object.status === 4
          ? this.otype === "deal"
            ? this.$t("Reactivate deal")
            : this.$t("Reactivate investor")
          : this.otype === "deal"
          ? this.$t("Delete deal")
          : this.$t("Delete investor"),
=======
>>>>>>> 19e9f58c
      };
    },
    apollo: {
      users: gql`
        {
          users {
            id
            full_name
            username
          }
        }
      `,
    },
    computed: {
      last_version(): ObjVersion {
        return this.object?.versions[0] ?? {};
      },
      is_active_with_draft(): boolean {
        return !this.objectVersion && !!this.object.draft_status;
      },
      is_editable(): boolean {
        // object ist deleted
        if (!this.objectVersion && this.object.status === 4) return false;
        if (this.is_active_with_draft) return false;
        if (this.object.draft_status === 4)
          return this.$store.state.user.role === "ADMINISTRATOR";
        return is_authorized(this.object);
      },
      is_deletable(): boolean {
        if (this.is_active_with_draft) return false;
        if (this.is_old_draft) return false;

        if (
          this.object.draft_status === null ||
          this.object.draft_status === 4 // 4 = rejected
        )
          return this.$store.state.user.role === "ADMINISTRATOR";
        return is_authorized(this.object);
      },
      is_deleted(): boolean {
        // active and deleted
        return !this.objectVersion && this.object.status === 4;
      },
      is_draft_with_active(): boolean {
        // current draft with active object
        if (this.objectVersion && [2, 3].includes(this.object.status)) return true;
        // old draft with activated object
        return this.is_old_draft && [2, 3].includes(this.latest_object_version.status);
      },
      is_old_draft(): boolean {
        return !!this.objectVersion && this.last_version.id !== +this.objectVersion;
      },
      has_newer_draft(): boolean {
        if (this.is_active_with_draft) return true;
        // old with newer draft
        return this.is_old_draft && !!this.latest_object_version.draft_status;
      },
      has_active(): boolean {
        return !!this.object.status;
      },
      latest_object_version(): Obj {
        return this.object.versions.find(
          (v: ObjVersion) => v.id === this.last_version.id
        )[this.otype];
      },
      get_edit_description(): string {
        if (this.object.draft_status === 1) {
          if (!this.has_active) {
            // only for new drafts without active
            return this.otype === "deal"
              ? this.$t("Starts editing this deal").toString()
              : this.$t("Starts editing this investor").toString();
          } else {
            // only for new drafts with active
            return this.otype === "deal"
              ? this.$t("Edits this draft version").toString()
              : this.$t("Edits this investor version").toString();
          }
        } else
          return this.otype === "deal"
            ? this.$t("Creates a new draft version of this deal").toString()
            : this.$t("Creates a new draft version of this investor").toString();
      },
      get_delete_text(): string {
        if (this.is_deleted) return this.$t("Undelete").toString();
        else if (!this.objectVersion && !this.object.draft_status) {
          // active without draft
          return this.otype === "deal"
            ? this.$t("Delete deal").toString()
            : this.$t("Delete investor").toString();
        } else return this.$t("Delete").toString();
      },
      get_delete_description(): string {
        if (this.is_deleted)
          return this.otype === "deal"
            ? this.$t("Reactivate this deal").toString()
            : this.$t("Reactivate this investor").toString();
        if (this.objectVersion && this.has_active) {
          // is draft and has active
          return this.otype === "deal"
            ? this.$t("Deletes this draft version of the deal").toString()
            : this.$t("Deletes this draft version of the investor").toString();
        } else
          return this.otype === "deal"
            ? this.$t("Deletes this deal").toString()
            : this.$t("Deletes this investor").toString();
      },
      get_submit_to_delete_title(): string {
        if (this.objectVersion)
          return this.otype === "deal"
            ? this.$t("Delete deal version").toString()
            : this.$t("Delete investor version").toString();

        if (this.object.status === 4)
          return this.otype === "deal"
            ? this.$t("Reactivate deal").toString()
            : this.$t("Reactivate investor").toString();

        return this.otype === "deal"
          ? this.$t("Delete deal").toString()
          : this.$t("Delete investor").toString();
      },
      get_activate_description(): string {
        return this.has_active
          ? this.$t(
              "Activates submitted version replacing currently active version"
            ).toString()
          : this.otype === "deal"
          ? this.$t("Sets the deal active").toString()
          : this.$t("Sets the investor active").toString();
      },
      transition_to_user(): User {
        let latest_draft_creation = this.object.workflowinfos.find((v) => {
          return !v.draft_status_before && v.draft_status_after === 1;
        });
        if (!latest_draft_creation)
          latest_draft_creation = this.object.workflowinfos.find((v) => {
            return !v.draft_status_before && v.draft_status_after === 2;
          });
        return latest_draft_creation.from_user;
      },
    },
    methods: {
      object_detail_path(obID: number, obV?: number): Location {
        if (this.otype === "deal") {
          return {
            name: "deal_detail",
            params: obV
              ? {
                  dealId: obID.toString(),
                  dealVersion: obV.toString(),
                }
              : { dealId: obID.toString() },
          };
        }
        return {
          name: "investor_detail",
          params: obV
            ? { investorId: obID.toString(), investorVersion: obV?.toString() }
            : { investorId: obID.toString() },
        };
      },
      object_edit_path(obID: number, obV: number | string): Location {
        return this.otype === "deal"
          ? {
              name: "deal_edit",
              params: { dealId: obID.toString(), dealVersion: obV?.toString() },
            }
          : {
              name: "investor_edit",
              params: { investorId: obID.toString(), investorVersion: obV?.toString() },
            };
      },
      object_compare_path(
        oID: number,
        fromVersion: number,
        toVersion: number
      ): Location {
        return this.otype === "deal"
          ? {
              name: "deal_compare",
              params: {
                dealId: oID.toString(),
                fromVersion: fromVersion.toString(),
                toVersion: toVersion.toString(),
              },
            }
          : {
              name: "investor_compare",
              params: {
                investorId: oID.toString(),
                fromVersion: fromVersion.toString(),
                toVersion: toVersion.toString(),
              },
            };
      },
      do_delete({ comment }): void {
        this.$emit("delete", comment);
        this.show_to_delete_overlay = false;
      },
      do_to_draft({ comment, to_user }): void {
        console.log("to_draft", { comment, to_user });
        this.$emit("change_status", { transition: "TO_DRAFT", comment, to_user });
        this.show_to_draft_overlay = false;
      },
      send_to_activation({ comment }) {
        this.$emit("change_status", { comment, transition: "TO_ACTIVATION" });
        this.show_send_to_activation_overlay = false;
      },
      activate({ comment }) {
        this.$emit("change_status", { comment, transition: "ACTIVATE" });
        this.show_activate_overlay = false;
      },
    },
  });
</script>

<style lang="scss" scoped>
  @import "node_modules/bootstrap/scss/functions";
  @import "node_modules/bootstrap/scss/variables";
  @import "node_modules/bootstrap/scss/mixins/_breakpoints";

  $arrow-height: 34px;
  $max-z-index: 10;

  .btn {
    border-radius: 0;
    color: white;
  }

  .generic-manage-header-container {
    margin-top: 1.5rem;
    margin-bottom: 1.5rem;
  }

  .manage-header {
    padding: 0;
    display: flex;
    flex-flow: column;

    @media screen and (min-width: 992px) {
      flex-flow: row;
    }
  }

  .manage-header-left-side {
    background: #e5e5e5;
    flex-grow: 2;
  }

  .version-nav-buttons {
    display: flex;
    justify-content: center;
    gap: 1em;
    margin-top: -1.1875em;
    z-index: 1;
  }

  .title-and-date-bar {
    margin-top: 1rem;
    padding: 1rem;
    display: flex;
    flex-flow: row;
    justify-content: space-between;
    width: 100%;
    gap: 1rem;

    h1 {
      font-size: 1.85rem;
      font-weight: normal !important;
      color: black;
      text-align: left;
      text-transform: none;
      margin-bottom: 0;

      &:before {
        content: none;
      }
    }
  }

  .status-and-progress-buttons {
    display: flex;
    flex-flow: column;
    margin-bottom: 2rem;

    > div {
      width: 100%;
    }

    .fat-stati {
      display: flex;
      flex-flow: row wrap;
      margin-top: 1rem;

      @media (max-width: 400px) {
        font-size: 0.9rem;
        line-height: 1.1;
      }

      > div {
        position: relative;
        margin: 0.5rem 0.3rem;
        padding: 0.5rem 0 0.5rem 1.3rem;
        background: #dbdbdb;
        flex-grow: 1;
        text-align: center;
        height: $arrow-height * 2;
        display: flex;
        align-items: center;
        justify-content: center;
        opacity: 0.7;

        &.active {
          background: #93c7c8;
          color: white;

          &:after {
            border-left-color: #93c7c8;
          }
        }

        &.deleted {
          background: hsl(0, 33%, 68%);
          color: white;
        }

        @for $i from 0 to $max-z-index {
          &:nth-child(#{$i + 1}) {
            z-index: ($max-z-index - $i);
          }
        }

        &:before {
          // arrow from the left
          content: "";
          border-left: $arrow-height/2 solid #e5e5e5;
          border-top: $arrow-height solid transparent;
          border-bottom: $arrow-height solid transparent;
          height: 0;
          width: 0;
          position: absolute;
          left: 0;
          top: 0;
          bottom: 0;
        }

        &:after {
          // arrow to the right
          content: "";
          border-left: $arrow-height/2 solid #dbdbdb;
          border-top: $arrow-height solid transparent;
          border-bottom: $arrow-height solid transparent;
          height: 0;
          width: 0;
          position: absolute;
          right: -($arrow-height - 1)/2;
          top: 0;
          bottom: 0;
        }

        &:first-child {
          margin-left: 0;
          padding-left: 0.2rem;

          &:before {
            display: none;
          }
        }

        &:last-child {
          margin-right: 0;

          &:after {
            display: none;
          }
        }
      }
    }
  }

  .bottom-row {
    padding: 1rem;
    display: flex;
    width: 100%;
    flex-flow: row;
    gap: 1rem;

    > div {
      flex-basis: 0;
      //width: 100%;
    }

    .left-side {
      flex-grow: 2;
    }

    .last-changes {
      font-size: 0.9rem;
      margin-bottom: 1em;
    }

    .action-button {
      margin-bottom: 0.5em;

      &:not(:last-child) {
        margin-bottom: 7px;
      }

      align-items: center;

      .btn {
        min-width: 4.5em;

        &.btn-danger {
          border: 1px dotted red;
          color: red;
          background: transparent;

          &:hover {
            border-color: red;
            color: white;
            background: lighten(red, 20);
          }
        }
      }

      .button-description {
        margin-left: 1rem;
        color: rgba(0, 0, 0, 0.5);
        font-style: italic;
      }
    }
  }
</style><|MERGE_RESOLUTION|>--- conflicted
+++ resolved
@@ -294,24 +294,6 @@
           this.otype === "deal"
             ? this.$t("Submits the deal for activation")
             : this.$t("Submits the investor for activation"),
-<<<<<<< HEAD
-        submit_to_delete_title: this.objectVersion
-          ? this.object.status === 4
-            ? this.otype === "deal"
-              ? this.$t("Reactivate deal version")
-              : this.$t("Reactivate investor version")
-            : this.otype === "deal"
-            ? this.$t("Delete deal version")
-            : this.$t("Delete investor version")
-          : this.object.status === 4
-          ? this.otype === "deal"
-            ? this.$t("Reactivate deal")
-            : this.$t("Reactivate investor")
-          : this.otype === "deal"
-          ? this.$t("Delete deal")
-          : this.$t("Delete investor"),
-=======
->>>>>>> 19e9f58c
       };
     },
     apollo: {
