--- conflicted
+++ resolved
@@ -349,16 +349,12 @@
         this.$apollo
           .mutate({
             mutation: gql`
-<<<<<<< HEAD
               mutation(
                 $id: Int!
                 $version: Int!
                 $transition: WorkflowTransition
                 $comment: String
               ) {
-=======
-              mutation ($id: Int!, $version: Int!, $transition: WorkflowTransition) {
->>>>>>> f1e78fc7
                 change_deal_status(
                   id: $id
                   version: $version
@@ -393,7 +389,7 @@
         this.$apollo
           .mutate({
             mutation: gql`
-              mutation ($id: Int!, $version: Int!) {
+              mutation($id: Int!, $version: Int!) {
                 deal_delete(id: $id, version: $version)
               }
             `,
@@ -410,7 +406,7 @@
         this.$apollo
           .mutate({
             mutation: gql`
-              mutation (
+              mutation(
                 $id: Int!
                 $version: Int
                 $reason: ConfidentialReason
