<template>
<<<<<<< HEAD
  <div v-if="deal" class="container deal-detail">
    <ManageHeader v-if="manage" :deal="deal" :dealVersion="dealVersion" />
    <div v-else class="row">
      <div>
        <h1>
          Deal #{{ deal.id }}
          <span v-if="deal.country">in {{ deal.country.name }}</span>
        </h1>
      </div>
      <div class="ml-auto">
        <a
          v-if="$store.getters.userAuthenticated"
          :href="`/legacy/deal/edit/${deal.id}/`"
          target="_blank"
        >
          <i class="fas fa-edit"></i> {{ $t("Edit") }}
        </a>
        <HeaderDates :obj="deal" />
      </div>
    </div>

    <p v-if="not_public" class="alert alert-danger mb-4">{{ not_public }}</p>
    <!--    <div class="quicknav">-->
    <!--      <div v-for="(version, i) in deal.versions">-->
    <!--        <span v-if="(!deal_version && !i) || +deal_version === +version.revision.id"-->
    <!--          >Current</span-->
    <!--        >-->
    <!--        <router-link-->
    <!--          v-else-->
    <!--          :to="{-->
    <!--            name: 'deal_detail',-->
    <!--            params: { deal_id, deal_version: version.revision.id },-->
    <!--          }"-->
    <!--          >{{ version.revision.date_created | defaultdate }}</router-link-->
    <!--        >-->
    <!--      </div>-->
    <!--    </div>-->
    <b-tabs
      id="tabNav"
      :key="dealId + dealVersion"
      content-class="mb-3"
      vertical
      pills
      nav-wrapper-class="col-12 col-sm-5 col-md-3 position-relative"
      nav-class="sticky-nav"
    >
      <DealLocationsSection
        :deal="deal"
        :fields="deal_submodel_sections.location"
        :active="active_tab === '#locations'"
        @activated="updateRoute('#locations')"
      />
      <DealSection
        :title="deal_sections.general_info.label"
        :deal="deal"
        :sections="deal_sections.general_info.subsections"
        :active="active_tab === '#general'"
        @activated="updateRoute('#general')"
      />

      <DealSubmodelSection
        title="Contracts"
        model-name="Contract"
        :entries="deal.contracts"
        :fields="deal_submodel_sections.contract"
        model="contract"
        :active="active_tab === '#contracts'"
        @activated="updateRoute('#contracts')"
      />

      <DealSection
        :title="deal_sections.employment.label"
        :deal="deal"
        :sections="deal_sections.employment.subsections"
        :active="active_tab === '#employment'"
        @activated="updateRoute('#employment')"
      />

      <DealSection
        :title="deal_sections.investor_info.label"
        :deal="deal"
        :sections="deal_sections.investor_info.subsections"
        :active="active_tab === '#investor_info'"
        @activated="triggerInvestorGraphRefresh"
=======
  <div v-if="deal">
    <ManageHeader v-if="manage" :deal="deal" />
    <div v-else class="container deal-detail">
      <div class="row">
        <div class="col-sm-5 col-md-3">
          <h1>Deal #{{ deal.id }}</h1>
        </div>
        <div class="col-sm-7 col-md-9 panel-container">
          <a
            v-if="$store.getters.userAuthenticated"
            :href="`/legacy/deal/edit/${deal.id}/`"
            target="_blank"
          >
            <i class="fas fa-edit"></i> {{ $t("Edit") }}
          </a>
          <DealDates :deal="deal" />
        </div>
      </div>
    </div>
    <div class="container deal-detail">
      <p v-if="not_public" class="alert alert-danger mb-4">{{ $t(not_public) }}</p>
      <!--    <div class="quicknav">-->
      <!--      <div v-for="(version, i) in deal.versions">-->
      <!--        <span v-if="(!deal_version && !i) || +deal_version === +version.revision.id"-->
      <!--          >Current</span-->
      <!--        >-->
      <!--        <router-link-->
      <!--          v-else-->
      <!--          :to="{-->
      <!--            name: 'deal_detail',-->
      <!--            params: { deal_id, deal_version: version.revision.id },-->
      <!--          }"-->
      <!--          >{{ version.revision.date_created | defaultdate }}</router-link-->
      <!--        >-->
      <!--      </div>-->
      <!--    </div>-->
      <b-tabs
        id="tabNav"
        :key="dealId + dealVersion"
        content-class="mb-3"
        vertical
        pills
        nav-wrapper-class="col-12 col-sm-5 col-md-3 position-relative"
        nav-class="sticky-nav"
>>>>>>> e407009e
      >
        <DealLocationsSection
          :deal="deal"
          :fields="deal_submodel_sections.location"
          :active="active_tab === '#locations'"
          @activated="updateRoute('#locations')"
        />
        <DealSection
          :title="deal_sections.general_info.label"
          :deal="deal"
          :sections="deal_sections.general_info.subsections"
          :active="active_tab === '#general'"
          @activated="updateRoute('#general')"
        />

        <DealSubmodelSection
          title="Contracts"
          model-name="Contract"
          :entries="deal.contracts"
          :fields="deal_submodel_sections.contract"
          model="contract"
          :active="active_tab === '#contracts'"
          @activated="updateRoute('#contracts')"
        />

        <DealSection
          :title="deal_sections.employment.label"
          :deal="deal"
          :sections="deal_sections.employment.subsections"
          :active="active_tab === '#employment'"
          @activated="updateRoute('#employment')"
        />

        <DealSection
          :title="deal_sections.investor_info.label"
          :deal="deal"
          :sections="deal_sections.investor_info.subsections"
          :active="active_tab === '#investor_info'"
          @activated="triggerInvestorGraphRefresh"
        >
          <div class="row">
            <div
              class="col-md-12 col-lg-10 col-xl-9"
              :class="{ loading_wrapper: this.$apollo.queries.investor.loading }"
            >
              <template v-if="investor.involvements.length">
                <h3 class="mb-2">
                  Network of parent companies and tertiary investors/lenders
                </h3>
                <InvestorGraph
                  ref="investorGraph"
                  :investor="investor"
                  :show-deals-on-load="false"
                  :controls="false"
                  :init-depth="4"
                />
              </template>
              <div v-else class="loader"></div>
            </div>
          </div>
        </DealSection>

        <DealSubmodelSection
          title="Data sources"
          model-name="Data source"
          :entries="deal.datasources"
          :fields="deal_submodel_sections.datasource"
          model="datasource"
          :active="active_tab === '#data_sources'"
          @activated="updateRoute('#data_sources')"
        />

        <DealSection
          :title="deal_sections.local_communities.label"
          :deal="deal"
          :sections="deal_sections.local_communities.subsections"
          :active="active_tab === '#local_communities'"
          @activated="updateRoute('#local_communities')"
        />

        <DealSection
          :title="deal_sections.former_use.label"
          :deal="deal"
          :sections="deal_sections.former_use.subsections"
          :active="active_tab === '#former_use'"
          @activated="updateRoute('#former_use')"
        />

        <DealSection
          :title="deal_sections.produce_info.label"
          :deal="deal"
          :sections="deal_sections.produce_info.subsections"
          :active="active_tab === '#produce_info'"
          @activated="updateRoute('#produce_info')"
        />

        <DealSection
          :title="deal_sections.water.label"
          :deal="deal"
          :sections="deal_sections.water.subsections"
          :active="active_tab === '#water'"
          @activated="updateRoute('#water')"
        />

        <DealSection
          :title="deal_sections.gender_related_info.label"
          :deal="deal"
          :sections="deal_sections.gender_related_info.subsections"
          :active="active_tab === '#gender_related_info'"
          @activated="updateRoute('#gender_related_info')"
        />

        <DealSection
          :title="deal_sections.guidelines_and_principles.label"
          :deal="deal"
          :sections="deal_sections.guidelines_and_principles.subsections"
          :active="active_tab === '#guidelines_and_principles'"
          @activated="updateRoute('#guidelines_and_principles')"
        />

        <DealSection
          :title="deal_sections.overall_comment.label"
          :deal="deal"
          :sections="deal_sections.overall_comment.subsections"
          :active="active_tab === '#overall_comment'"
          @activated="updateRoute('#overall_comment')"
        />

        <b-tab disabled>
          <template #title>
            <hr />
          </template>
        </b-tab>

        <b-tab
          :title="$t('Deal history')"
          :active="active_tab === '#history'"
          @click="updateRoute('#history')"
        >
          <DealHistory :deal="deal" :deal-id="dealId" :deal-version="dealVersion" />
        </b-tab>

        <b-tab
          :title="$t('Comments')"
          :active="active_tab === '#comments'"
          @click="updateRoute('#comments')"
        >
          <DealComments :comments="deal.comments"></DealComments>
        </b-tab>

        <b-tab
          :title="$t('Actions')"
          :active="active_tab === '#actions'"
          @click="updateRoute('#actions')"
        >
          <h4><i class="fa fa-download"></i> Download</h4>
          <a :href="download_link('xlsx')">XLSX</a><br />
          <a :href="download_link('csv')">CSV</a>
        </b-tab>
      </b-tabs>
    </div>
  </div>
</template>

<script>
  import DealComments from "$components/Deal/DealComments";
  import DealHistory from "$components/Deal/DealHistory";
  import DealLocationsSection from "$components/Deal/DealLocationsSection";
  import DealSection from "$components/Deal/DealSection";
  import DealSubmodelSection from "$components/Deal/DealSubmodelSection";
  import ManageHeader from "$components/Deal/ManageHeader";
  import InvestorGraph from "$components/Investor/InvestorGraph";
  import HeaderDates from "$components/HeaderDates";
  import { deal_gql_query } from "$store/queries";

  import gql from "graphql-tag";
  import { mapState } from "vuex";

  import { deal_sections, deal_submodel_sections } from "./deal_sections";

  export default {
    name: "Detail",
    components: {
      HeaderDates,
      DealComments,
      DealHistory,
      DealLocationsSection,
      DealSection,
      DealSubmodelSection,
      InvestorGraph,
      ManageHeader
    },
    beforeRouteEnter(to, from, next) {
      next((vm) => {
        vm.updatePageContext(to);
      });
    },
    beforeRouteUpdate(to, from, next) {
      this.updatePageContext(to);
      next();
    },
    props: {
      dealId: { type: [Number, String], required: true },
      dealVersion: { type: [Number, String], default: null },
      manage: { type: Boolean, default: false }
    },
    data() {
      return {
        deal: null,
        deal_sections,
        deal_submodel_sections,
        investor: { involvements: [] }
      };
    },
    apollo: {
      deal: {
        query: deal_gql_query,
        variables() {
          return {
            id: +this.dealId,
            version: +this.dealVersion,
            subset: this.$store.getters.userAuthenticated ? "UNFILTERED" : "PUBLIC"
          };
        },
        update(data) {
          if (!data.deal) {
            this.$router.push({
              name: "404",
              params: [this.$router.currentRoute.path],
              replace: true
            });
          }
          if (
            this.manage &&
            !this.dealVersion &&
            data.deal.status !== 1 &&
            data.deal.draft_status
          ) {
            this.$router.push({
              name: "deal_manage",
              params: {
                dealId: this.dealId,
                dealVersion: data.deal.versions[0].revision.id
              }
            });
          }

          return data.deal;
        }
      },
      investor: {
        query: gql`
          query DealInvestor($id: Int!) {
            investor(
              id: $id
              involvements_depth: 5
              involvements_include_ventures: false
            ) {
              id
              name
              classification
              country {
                id
                name
              }
              homepage
              comment
              involvements
            }
          }
        `,
        variables() {
          return {
            id: +this.deal.operating_company.id
          };
        },
        skip() {
          if (!this.deal) return true;
          if (!this.deal.operating_company) return true;
          return !this.deal.operating_company.id;
        }
      }
    },
    computed: {
      active_tab() {
        return location.hash ? location.hash : "#locations";
      },
      not_public() {
        if (this.deal) {
          if (this.deal.status === 1 || this.deal.status === 6)
            return this.$t("This deal version is pending.");
          if (this.deal.status === 4)
            return this.$t(
              "This deal has been deleted. It is not visible for public users."
            );
          if (this.deal.status === 5)
            return this.$t(
              "This deal version has been rejected. It is not visible for public users."
            );
        }
        return null;
      },
      ...mapState({
        formFields: (state) => state.formfields
      })
    },
    methods: {
      updateRoute(emiter) {
        if (location.hash !== emiter) this.$router.push(this.$route.path + emiter);
      },
      triggerInvestorGraphRefresh() {
        this.updateRoute("#investor_info");
        if ("investorGraph" in this.$refs) {
          this.$refs.investorGraph.refresh_graph();
        }
      },
      updatePageContext(to) {
        let title = `Deal #${to.params.dealId}`;
        this.$store.dispatch("setPageContext", {
          title,
          breadcrumbs: [
            { link: { name: "wagtail" }, name: "Home" },
            { link: { name: "list_deals" }, name: "Deals" },
            { name: title }
          ]
        });
      },
      download_link(format) {
        return `/api/legacy_export/?deal_id=${this.deal.id}&subset=UNFILTERED&format=${format}`;
      }
    }
  };
</script>

<style lang="scss">
  @import "../../scss/colors";

  .sticky-nav {
    position: -webkit-sticky;
    position: sticky;
    top: 8em;
    z-index: 99;
  }

  div.quicknav {
    z-index: 100;
    position: absolute;
    right: 200px;
    width: 200px;
    height: 100%;
    background: rgba(255, 255, 255, 0.7);
  }

  .panel-body > h3 {
    margin-top: 1em;
    margin-bottom: 0.5em;
  }

  .panel-body:first-child > h3 {
    margin-top: 0.3em;
  }

  .deal-detail {
    h1 {
      color: $lm_dark;
      text-align: left;
      text-transform: none;

      &:before {
        display: none;
      }
    }

    .nav-pills {
      .nav-item {
        .nav-link {
          padding-left: 0;
          border-right: 1px solid $lm_orange;
          color: $lm_orange;
          border-radius: 0;

          &.active {
            border-right-width: 3px;
            background-color: inherit;
            color: $lm_dark;
          }
        }
      }
    }

    .sticky-top {
      top: 5em;
      z-index: 90;
    }
  }
</style><|MERGE_RESOLUTION|>--- conflicted
+++ resolved
@@ -1,98 +1,15 @@
 <template>
-<<<<<<< HEAD
-  <div v-if="deal" class="container deal-detail">
+  <div v-if="deal">
     <ManageHeader v-if="manage" :deal="deal" :dealVersion="dealVersion" />
-    <div v-else class="row">
-      <div>
-        <h1>
-          Deal #{{ deal.id }}
-          <span v-if="deal.country">in {{ deal.country.name }}</span>
-        </h1>
-      </div>
-      <div class="ml-auto">
-        <a
-          v-if="$store.getters.userAuthenticated"
-          :href="`/legacy/deal/edit/${deal.id}/`"
-          target="_blank"
-        >
-          <i class="fas fa-edit"></i> {{ $t("Edit") }}
-        </a>
-        <HeaderDates :obj="deal" />
-      </div>
-    </div>
-
-    <p v-if="not_public" class="alert alert-danger mb-4">{{ not_public }}</p>
-    <!--    <div class="quicknav">-->
-    <!--      <div v-for="(version, i) in deal.versions">-->
-    <!--        <span v-if="(!deal_version && !i) || +deal_version === +version.revision.id"-->
-    <!--          >Current</span-->
-    <!--        >-->
-    <!--        <router-link-->
-    <!--          v-else-->
-    <!--          :to="{-->
-    <!--            name: 'deal_detail',-->
-    <!--            params: { deal_id, deal_version: version.revision.id },-->
-    <!--          }"-->
-    <!--          >{{ version.revision.date_created | defaultdate }}</router-link-->
-    <!--        >-->
-    <!--      </div>-->
-    <!--    </div>-->
-    <b-tabs
-      id="tabNav"
-      :key="dealId + dealVersion"
-      content-class="mb-3"
-      vertical
-      pills
-      nav-wrapper-class="col-12 col-sm-5 col-md-3 position-relative"
-      nav-class="sticky-nav"
-    >
-      <DealLocationsSection
-        :deal="deal"
-        :fields="deal_submodel_sections.location"
-        :active="active_tab === '#locations'"
-        @activated="updateRoute('#locations')"
-      />
-      <DealSection
-        :title="deal_sections.general_info.label"
-        :deal="deal"
-        :sections="deal_sections.general_info.subsections"
-        :active="active_tab === '#general'"
-        @activated="updateRoute('#general')"
-      />
-
-      <DealSubmodelSection
-        title="Contracts"
-        model-name="Contract"
-        :entries="deal.contracts"
-        :fields="deal_submodel_sections.contract"
-        model="contract"
-        :active="active_tab === '#contracts'"
-        @activated="updateRoute('#contracts')"
-      />
-
-      <DealSection
-        :title="deal_sections.employment.label"
-        :deal="deal"
-        :sections="deal_sections.employment.subsections"
-        :active="active_tab === '#employment'"
-        @activated="updateRoute('#employment')"
-      />
-
-      <DealSection
-        :title="deal_sections.investor_info.label"
-        :deal="deal"
-        :sections="deal_sections.investor_info.subsections"
-        :active="active_tab === '#investor_info'"
-        @activated="triggerInvestorGraphRefresh"
-=======
-  <div v-if="deal">
-    <ManageHeader v-if="manage" :deal="deal" />
     <div v-else class="container deal-detail">
       <div class="row">
-        <div class="col-sm-5 col-md-3">
-          <h1>Deal #{{ deal.id }}</h1>
+        <div>
+          <h1>
+            Deal #{{ deal.id }}
+            <span v-if="deal.country">in {{ deal.country.name }}</span>
+          </h1>
         </div>
-        <div class="col-sm-7 col-md-9 panel-container">
+        <div class="ml-auto">
           <a
             v-if="$store.getters.userAuthenticated"
             :href="`/legacy/deal/edit/${deal.id}/`"
@@ -100,12 +17,12 @@
           >
             <i class="fas fa-edit"></i> {{ $t("Edit") }}
           </a>
-          <DealDates :deal="deal" />
+          <HeaderDates :obj="deal" />
         </div>
       </div>
     </div>
     <div class="container deal-detail">
-      <p v-if="not_public" class="alert alert-danger mb-4">{{ $t(not_public) }}</p>
+      <p v-if="not_public" class="alert alert-danger mb-4">{{ not_public }}</p>
       <!--    <div class="quicknav">-->
       <!--      <div v-for="(version, i) in deal.versions">-->
       <!--        <span v-if="(!deal_version && !i) || +deal_version === +version.revision.id"-->
@@ -129,7 +46,6 @@
         pills
         nav-wrapper-class="col-12 col-sm-5 col-md-3 position-relative"
         nav-class="sticky-nav"
->>>>>>> e407009e
       >
         <DealLocationsSection
           :deal="deal"
@@ -320,7 +236,7 @@
       DealSection,
       DealSubmodelSection,
       InvestorGraph,
-      ManageHeader
+      ManageHeader,
     },
     beforeRouteEnter(to, from, next) {
       next((vm) => {
@@ -334,14 +250,14 @@
     props: {
       dealId: { type: [Number, String], required: true },
       dealVersion: { type: [Number, String], default: null },
-      manage: { type: Boolean, default: false }
+      manage: { type: Boolean, default: false },
     },
     data() {
       return {
         deal: null,
         deal_sections,
         deal_submodel_sections,
-        investor: { involvements: [] }
+        investor: { involvements: [] },
       };
     },
     apollo: {
@@ -351,7 +267,7 @@
           return {
             id: +this.dealId,
             version: +this.dealVersion,
-            subset: this.$store.getters.userAuthenticated ? "UNFILTERED" : "PUBLIC"
+            subset: this.$store.getters.userAuthenticated ? "UNFILTERED" : "PUBLIC",
           };
         },
         update(data) {
@@ -359,7 +275,7 @@
             this.$router.push({
               name: "404",
               params: [this.$router.currentRoute.path],
-              replace: true
+              replace: true,
             });
           }
           if (
@@ -372,13 +288,13 @@
               name: "deal_manage",
               params: {
                 dealId: this.dealId,
-                dealVersion: data.deal.versions[0].revision.id
-              }
+                dealVersion: data.deal.versions[0].revision.id,
+              },
             });
           }
 
           return data.deal;
-        }
+        },
       },
       investor: {
         query: gql`
@@ -403,15 +319,15 @@
         `,
         variables() {
           return {
-            id: +this.deal.operating_company.id
+            id: +this.deal.operating_company.id,
           };
         },
         skip() {
           if (!this.deal) return true;
           if (!this.deal.operating_company) return true;
           return !this.deal.operating_company.id;
-        }
-      }
+        },
+      },
     },
     computed: {
       active_tab() {
@@ -433,8 +349,8 @@
         return null;
       },
       ...mapState({
-        formFields: (state) => state.formfields
-      })
+        formFields: (state) => state.formfields,
+      }),
     },
     methods: {
       updateRoute(emiter) {
@@ -453,14 +369,14 @@
           breadcrumbs: [
             { link: { name: "wagtail" }, name: "Home" },
             { link: { name: "list_deals" }, name: "Deals" },
-            { name: title }
-          ]
+            { name: title },
+          ],
         });
       },
       download_link(format) {
         return `/api/legacy_export/?deal_id=${this.deal.id}&subset=UNFILTERED&format=${format}`;
-      }
-    }
+      },
+    },
   };
 </script>
 
