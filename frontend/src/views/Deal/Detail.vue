<template>
  <div v-if="deal">
    <ManageHeader v-if="manage" :deal="deal" :dealVersion="dealVersion" />
    <div v-else class="container deal-detail">
      <div class="row">
        <div>
          <h1>
            Deal #{{ deal.id }}
            <span v-if="deal.country">in {{ deal.country.name }}</span>
          </h1>
        </div>
        <div class="ml-auto">
          <a
            v-if="$store.getters.userAuthenticated"
            :href="`/legacy/deal/edit/${deal.id}/`"
            target="_blank"
          >
            <i class="fas fa-edit"></i> {{ $t("Edit") }}
          </a>
          <HeaderDates :obj="deal" />
        </div>
      </div>
    </div>
<<<<<<< HEAD
    <div class="container deal-detail">
      <p v-if="not_public" class="alert alert-danger mb-4">{{ not_public }}</p>
      <!--    <div class="quicknav">-->
      <!--      <div v-for="(version, i) in deal.versions">-->
      <!--        <span v-if="(!deal_version && !i) || +deal_version === +version.revision.id"-->
      <!--          >Current</span-->
      <!--        >-->
      <!--        <router-link-->
      <!--          v-else-->
      <!--          :to="{-->
      <!--            name: 'deal_detail',-->
      <!--            params: { deal_id, deal_version: version.revision.id },-->
      <!--          }"-->
      <!--          >{{ version.revision.date_created | defaultdate }}</router-link-->
      <!--        >-->
      <!--      </div>-->
      <!--    </div>-->
      <b-tabs
        id="tabNav"
        :key="dealId + dealVersion"
        content-class="mb-3"
        vertical
        pills
        nav-wrapper-class="col-12 col-sm-5 col-md-3 position-relative"
        nav-class="sticky-nav"
=======

    <p v-if="not_public" class="alert alert-danger mb-4">{{ $t(not_public) }}</p>
    <!--    <div class="quicknav">-->
    <!--      <div v-for="(version, i) in deal.versions">-->
    <!--        <span v-if="(!deal_version && !i) || +deal_version === +version.revision.id"-->
    <!--          >Current</span-->
    <!--        >-->
    <!--        <router-link-->
    <!--          v-else-->
    <!--          :to="{-->
    <!--            name: 'deal_detail',-->
    <!--            params: { deal_id, deal_version: version.revision.id },-->
    <!--          }"-->
    <!--          >{{ version.revision.date_created | defaultdate }}</router-link-->
    <!--        >-->
    <!--      </div>-->
    <!--    </div>-->
    <b-tabs
      id="tabNav"
      :key="dealId + dealVersion"
      content-class="mb-3 col-sm-7 col-md-9"
      vertical
      pills
      nav-wrapper-class="col-12 col-sm-5 col-md-3 position-relative"
      nav-class="sticky-nav"
    >
      <DealLocationsSection
        :deal="deal"
        :fields="deal_submodel_sections.location"
        :active="active_tab === '#locations'"
        @activated="updateRoute('#locations')"
      />
      <DealSection
        :title="deal_sections.general_info.label"
        :deal="deal"
        :sections="deal_sections.general_info.subsections"
        :active="active_tab === '#general'"
        @activated="updateRoute('#general')"
      />

      <DealSubmodelSection
        title="Contracts"
        model-name="Contract"
        :entries="deal.contracts"
        :fields="deal_submodel_sections.contract"
        model="contract"
        :active="active_tab === '#contracts'"
        @activated="updateRoute('#contracts')"
      />

      <DealSection
        :title="deal_sections.employment.label"
        :deal="deal"
        :sections="deal_sections.employment.subsections"
        :active="active_tab === '#employment'"
        @activated="updateRoute('#employment')"
      />

      <DealSection
        :title="deal_sections.investor_info.label"
        :deal="deal"
        :sections="deal_sections.investor_info.subsections"
        :active="active_tab === '#investor_info'"
        @activated="triggerInvestorGraphRefresh"
>>>>>>> 43351cd9
      >
        <DealLocationsSection
          :deal="deal"
          :fields="deal_submodel_sections.location"
          :active="active_tab === '#locations'"
          @activated="updateRoute('#locations')"
        />
        <DealSection
          :title="deal_sections.general_info.label"
          :deal="deal"
          :sections="deal_sections.general_info.subsections"
          :active="active_tab === '#general'"
          @activated="updateRoute('#general')"
        />

        <DealSubmodelSection
          title="Contracts"
          model-name="Contract"
          :entries="deal.contracts"
          :fields="deal_submodel_sections.contract"
          model="contract"
          :active="active_tab === '#contracts'"
          @activated="updateRoute('#contracts')"
        />

        <DealSection
          :title="deal_sections.employment.label"
          :deal="deal"
          :sections="deal_sections.employment.subsections"
          :active="active_tab === '#employment'"
          @activated="updateRoute('#employment')"
        />

        <DealSection
          :title="deal_sections.investor_info.label"
          :deal="deal"
          :sections="deal_sections.investor_info.subsections"
          :active="active_tab === '#investor_info'"
          @activated="triggerInvestorGraphRefresh"
        >
          <div class="row">
            <div
              class="col-md-12 col-lg-10 col-xl-9"
              :class="{ loading_wrapper: this.$apollo.queries.investor.loading }"
            >
              <template v-if="investor.involvements.length">
                <h3 class="mb-2">
                  Network of parent companies and tertiary investors/lenders
                </h3>
                <InvestorGraph
                  ref="investorGraph"
                  :investor="investor"
                  :show-deals-on-load="false"
                  :controls="false"
                  :init-depth="4"
                />
              </template>
              <div v-else class="loader"></div>
            </div>
          </div>
        </DealSection>

        <DealSubmodelSection
          title="Data sources"
          model-name="Data source"
          :entries="deal.datasources"
          :fields="deal_submodel_sections.datasource"
          model="datasource"
          :active="active_tab === '#data_sources'"
          @activated="updateRoute('#data_sources')"
        />

        <DealSection
          :title="deal_sections.local_communities.label"
          :deal="deal"
          :sections="deal_sections.local_communities.subsections"
          :active="active_tab === '#local_communities'"
          @activated="updateRoute('#local_communities')"
        />

        <DealSection
          :title="deal_sections.former_use.label"
          :deal="deal"
          :sections="deal_sections.former_use.subsections"
          :active="active_tab === '#former_use'"
          @activated="updateRoute('#former_use')"
        />

        <DealSection
          :title="deal_sections.produce_info.label"
          :deal="deal"
          :sections="deal_sections.produce_info.subsections"
          :active="active_tab === '#produce_info'"
          @activated="updateRoute('#produce_info')"
        />

        <DealSection
          :title="deal_sections.water.label"
          :deal="deal"
          :sections="deal_sections.water.subsections"
          :active="active_tab === '#water'"
          @activated="updateRoute('#water')"
        />

        <DealSection
          :title="deal_sections.gender_related_info.label"
          :deal="deal"
          :sections="deal_sections.gender_related_info.subsections"
          :active="active_tab === '#gender_related_info'"
          @activated="updateRoute('#gender_related_info')"
        />

        <DealSection
          :title="deal_sections.guidelines_and_principles.label"
          :deal="deal"
          :sections="deal_sections.guidelines_and_principles.subsections"
          :active="active_tab === '#guidelines_and_principles'"
          @activated="updateRoute('#guidelines_and_principles')"
        />

        <DealSection
          :title="deal_sections.overall_comment.label"
          :deal="deal"
          :sections="deal_sections.overall_comment.subsections"
          :active="active_tab === '#overall_comment'"
          @activated="updateRoute('#overall_comment')"
        />

        <b-tab disabled>
          <template #title>
            <hr />
          </template>
        </b-tab>

        <b-tab
          :title="$t('Deal history')"
          :active="active_tab === '#history'"
          @click="updateRoute('#history')"
        >
          <DealHistory :deal="deal" :deal-id="dealId" :deal-version="dealVersion" />
        </b-tab>

        <b-tab
          :title="$t('Comments')"
          :active="active_tab === '#comments'"
          @click="updateRoute('#comments')"
        >
          <DealComments :comments="deal.comments"></DealComments>
        </b-tab>

        <b-tab
          :title="$t('Actions')"
          :active="active_tab === '#actions'"
          @click="updateRoute('#actions')"
        >
          <h4><i class="fa fa-download"></i> Download</h4>
          <a :href="download_link('xlsx')">XLSX</a><br />
          <a :href="download_link('csv')">CSV</a>
        </b-tab>
      </b-tabs>
    </div>
  </div>
</template>

<script>
  import DealComments from "$components/Deal/DealComments";
  import DealHistory from "$components/Deal/DealHistory";
  import DealLocationsSection from "$components/Deal/DealLocationsSection";
  import DealSection from "$components/Deal/DealSection";
  import DealSubmodelSection from "$components/Deal/DealSubmodelSection";
  import ManageHeader from "$components/Deal/ManageHeader";
  import InvestorGraph from "$components/Investor/InvestorGraph";
  import HeaderDates from "$components/HeaderDates";
  import { deal_gql_query } from "$store/queries";

  import gql from "graphql-tag";
  import { mapState } from "vuex";

  import { deal_sections, deal_submodel_sections } from "./deal_sections";

  export default {
    name: "Detail",
    components: {
      HeaderDates,
      DealComments,
      DealHistory,
      DealLocationsSection,
      DealSection,
      DealSubmodelSection,
      InvestorGraph,
      ManageHeader,
    },
    beforeRouteEnter(to, from, next) {
      next((vm) => {
        vm.updatePageContext(to);
      });
    },
    beforeRouteUpdate(to, from, next) {
      this.updatePageContext(to);
      next();
    },
    props: {
      dealId: { type: [Number, String], required: true },
      dealVersion: { type: [Number, String], default: null },
      manage: { type: Boolean, default: false },
    },
    data() {
      return {
        deal: null,
        deal_sections,
        deal_submodel_sections,
        investor: { involvements: [] },
      };
    },
    apollo: {
      deal: {
        query: deal_gql_query,
        variables() {
          return {
            id: +this.dealId,
            version: +this.dealVersion,
            subset: this.$store.getters.userAuthenticated ? "UNFILTERED" : "PUBLIC",
          };
        },
        update(data) {
          if (!data.deal) {
            this.$router.push({
              name: "404",
              params: [this.$router.currentRoute.path],
              replace: true,
            });
          }
          if (
            this.manage &&
            !this.dealVersion &&
            data.deal.status !== 1 &&
            data.deal.draft_status
          ) {
            this.$router.push({
              name: "deal_manage",
              params: {
                dealId: this.dealId,
                dealVersion: data.deal.versions[0].revision.id,
              },
            });
          }

          return data.deal;
        },
      },
      investor: {
        query: gql`
          query DealInvestor($id: Int!) {
            investor(
              id: $id
              involvements_depth: 5
              involvements_include_ventures: false
            ) {
              id
              name
              classification
              country {
                id
                name
              }
              homepage
              comment
              involvements
            }
          }
        `,
        variables() {
          return {
            id: +this.deal.operating_company.id,
          };
        },
        skip() {
          if (!this.deal) return true;
          if (!this.deal.operating_company) return true;
          return !this.deal.operating_company.id;
        },
      },
    },
    computed: {
      active_tab() {
        return location.hash ? location.hash : "#locations";
      },
      not_public() {
        if (this.deal) {
          if (this.deal.status === 1 || this.deal.status === 6)
            return this.$t("This deal version is pending.");
          if (this.deal.status === 4)
            return this.$t(
              "This deal has been deleted. It is not visible for public users."
            );
          if (this.deal.status === 5)
            return this.$t(
              "This deal version has been rejected. It is not visible for public users."
            );
        }
        return null;
      },
      ...mapState({
        formFields: (state) => state.formfields,
      }),
    },
    methods: {
      updateRoute(emiter) {
        if (location.hash !== emiter) this.$router.push(this.$route.path + emiter);
      },
      triggerInvestorGraphRefresh() {
        this.updateRoute("#investor_info");
        if ("investorGraph" in this.$refs) {
          this.$refs.investorGraph.refresh_graph();
        }
      },
      updatePageContext(to) {
        let title = `Deal #${to.params.dealId}`;
        this.$store.dispatch("setPageContext", {
          title,
          breadcrumbs: [
            { link: { name: "wagtail" }, name: "Home" },
            { link: { name: "list_deals" }, name: "Deals" },
            { name: title },
          ],
        });
      },
      download_link(format) {
        return `/api/legacy_export/?deal_id=${this.deal.id}&subset=UNFILTERED&format=${format}`;
      },
    },
  };
</script>

<style lang="scss">
  @import "../../scss/colors";

  .sticky-nav {
    position: -webkit-sticky;
    position: sticky;
    top: 8em;
    z-index: 99;
  }

  div.quicknav {
    z-index: 100;
    position: absolute;
    right: 200px;
    width: 200px;
    height: 100%;
    background: rgba(255, 255, 255, 0.7);
  }

  .panel-body > h3 {
    margin-top: 1em;
    margin-bottom: 0.5em;
  }

  .panel-body:first-child > h3 {
    margin-top: 0.3em;
  }

  .deal-detail {
    h1 {
      color: $lm_dark;
      text-align: left;
      text-transform: none;

      &:before {
        display: none;
      }
    }

    .nav-pills {
      .nav-item {
        .nav-link {
          padding-left: 0;
          border-right: 1px solid $lm_orange;
          color: $lm_orange;
          border-radius: 0;

          &.active {
            border-right-width: 3px;
            background-color: inherit;
            color: $lm_dark;
          }
        }
      }
    }

    .sticky-top {
      top: 5em;
      z-index: 90;
    }
  }
</style><|MERGE_RESOLUTION|>--- conflicted
+++ resolved
@@ -21,7 +21,6 @@
         </div>
       </div>
     </div>
-<<<<<<< HEAD
     <div class="container deal-detail">
       <p v-if="not_public" class="alert alert-danger mb-4">{{ not_public }}</p>
       <!--    <div class="quicknav">-->
@@ -42,77 +41,11 @@
       <b-tabs
         id="tabNav"
         :key="dealId + dealVersion"
-        content-class="mb-3"
+        content-class="mb-3 col-sm-7 col-md-9"
         vertical
         pills
         nav-wrapper-class="col-12 col-sm-5 col-md-3 position-relative"
         nav-class="sticky-nav"
-=======
-
-    <p v-if="not_public" class="alert alert-danger mb-4">{{ $t(not_public) }}</p>
-    <!--    <div class="quicknav">-->
-    <!--      <div v-for="(version, i) in deal.versions">-->
-    <!--        <span v-if="(!deal_version && !i) || +deal_version === +version.revision.id"-->
-    <!--          >Current</span-->
-    <!--        >-->
-    <!--        <router-link-->
-    <!--          v-else-->
-    <!--          :to="{-->
-    <!--            name: 'deal_detail',-->
-    <!--            params: { deal_id, deal_version: version.revision.id },-->
-    <!--          }"-->
-    <!--          >{{ version.revision.date_created | defaultdate }}</router-link-->
-    <!--        >-->
-    <!--      </div>-->
-    <!--    </div>-->
-    <b-tabs
-      id="tabNav"
-      :key="dealId + dealVersion"
-      content-class="mb-3 col-sm-7 col-md-9"
-      vertical
-      pills
-      nav-wrapper-class="col-12 col-sm-5 col-md-3 position-relative"
-      nav-class="sticky-nav"
-    >
-      <DealLocationsSection
-        :deal="deal"
-        :fields="deal_submodel_sections.location"
-        :active="active_tab === '#locations'"
-        @activated="updateRoute('#locations')"
-      />
-      <DealSection
-        :title="deal_sections.general_info.label"
-        :deal="deal"
-        :sections="deal_sections.general_info.subsections"
-        :active="active_tab === '#general'"
-        @activated="updateRoute('#general')"
-      />
-
-      <DealSubmodelSection
-        title="Contracts"
-        model-name="Contract"
-        :entries="deal.contracts"
-        :fields="deal_submodel_sections.contract"
-        model="contract"
-        :active="active_tab === '#contracts'"
-        @activated="updateRoute('#contracts')"
-      />
-
-      <DealSection
-        :title="deal_sections.employment.label"
-        :deal="deal"
-        :sections="deal_sections.employment.subsections"
-        :active="active_tab === '#employment'"
-        @activated="updateRoute('#employment')"
-      />
-
-      <DealSection
-        :title="deal_sections.investor_info.label"
-        :deal="deal"
-        :sections="deal_sections.investor_info.subsections"
-        :active="active_tab === '#investor_info'"
-        @activated="triggerInvestorGraphRefresh"
->>>>>>> 43351cd9
       >
         <DealLocationsSection
           :deal="deal"
