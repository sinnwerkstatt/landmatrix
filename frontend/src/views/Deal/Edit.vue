--- conflicted
+++ resolved
@@ -8,7 +8,6 @@
             <span v-if="deal.country">{{ $t("in") }} {{ deal.country.name }}</span>
           </h1>
 
-<<<<<<< HEAD
           <div class="savebar-container">
             <button
               type="submit"
@@ -16,15 +15,6 @@
               :disabled="!form_changed || saving_in_progress"
               @click="saveButtonPressed"
             >
-=======
-        <div class="savebar-container">
-          <button
-            :disabled="!form_changed || saving_in_progress"
-            class="btn btn-primary btn-sm mx-2"
-            type="submit"
-            @click="saveButtonPressed"
-          >
->>>>>>> f47deafe
             <span
               v-if="saving_in_progress"
               aria-hidden="true"
@@ -44,7 +34,6 @@
             <a v-else class="btn btn-gray btn-sm mx-2" @click="$router.go(-1)">
               {{ $t("Cancel") }}
             </a>
-<<<<<<< HEAD
             <span>{{ $t("Leaves edit mode") }}</span>
           </div>
         </div>
@@ -55,137 +44,6 @@
             @updateRoute="updateRoute($event)"
           ></SideTabsMenu>
         </div>
-        <div class="deal-edit-content">
-          <section v-if="active_tab === '#locations'">
-            <form id="locations">
-              <div class="container">
-                <EditField
-                  v-model="deal.country"
-                  fieldname="country"
-                  :wrapper-classes="['row', 'my-3']"
-                  :label-classes="['col-md-3']"
-                  :value-classes="['col-md-9']"
-                  :disabled="deal.locations.length > 0"
-                />
-              </div>
-              <DealLocationsEditSection
-                v-if="deal.country"
-                :locations="deal.locations"
-                :country="deal.country"
-                :sections="deal_sections.general_info.subsections"
-                :fields="deal_submodel_sections.location"
-                @input="(newlocs) => (deal.locations = newlocs)"
-              />
-            </form>
-          </section>
-
-          <DealEditSection
-            v-if="active_tab === '#general'"
-            id="general"
-            :title="deal_sections.general_info.label"
-            :deal="deal"
-            :sections="deal_sections.general_info.subsections"
-          />
-          <DealSubmodelEditSection
-            v-if="active_tab === '#contracts'"
-            id="contracts"
-            title="Contracts"
-            model-name="Contract"
-            :entries="deal.contracts"
-            :fields="deal_submodel_sections.contract"
-            model="contract"
-            @addEntry="addContract"
-            @removeEntry="removeContract"
-          />
-
-          <DealEditSection
-            v-if="active_tab === '#employment'"
-            id="employment"
-            :title="deal_sections.employment.label"
-            :deal="deal"
-            :sections="deal_sections.employment.subsections"
-          />
-
-          <DealEditSection
-            v-if="active_tab === '#investor_info'"
-            id="investor_info"
-            :title="deal_sections.investor_info.label"
-            :deal="deal"
-            :sections="deal_sections.investor_info.subsections"
-          />
-
-          <DealSubmodelEditSection
-            v-if="active_tab === '#data_sources'"
-            id="data_sources"
-            title="Data sources"
-            model-name="Data source"
-            :entries="deal.datasources"
-            :fields="deal_submodel_sections.datasource"
-            model="datasource"
-            @addEntry="addDataSource"
-            @removeEntry="removeDataSource"
-          />
-
-          <DealEditSection
-            v-if="active_tab === '#local_communities'"
-            id="local_communities"
-            :title="deal_sections.local_communities.label"
-            :deal="deal"
-            :sections="deal_sections.local_communities.subsections"
-          />
-
-          <DealEditSection
-            v-if="active_tab === '#former_use'"
-            id="former_use"
-            :title="deal_sections.former_use.label"
-            :deal="deal"
-            :sections="deal_sections.former_use.subsections"
-          />
-
-          <DealEditSection
-            v-if="active_tab === '#produce_info'"
-            id="produce_info"
-            :title="deal_sections.produce_info.label"
-            :deal="deal"
-            :sections="deal_sections.produce_info.subsections"
-          />
-
-          <DealEditSection
-            v-if="active_tab === '#water'"
-            id="water"
-            :title="deal_sections.water.label"
-            :deal="deal"
-            :sections="deal_sections.water.subsections"
-          />
-
-          <DealEditSection
-            v-if="active_tab === '#gender_related_info'"
-            id="gender_related_info"
-            :title="deal_sections.gender_related_info.label"
-            :deal="deal"
-            :sections="deal_sections.gender_related_info.subsections"
-          />
-
-          <DealEditSection
-            v-if="active_tab === '#guidelines_and_principles'"
-            id="guidelines_and_principles"
-            :title="deal_sections.guidelines_and_principles.label"
-            :deal="deal"
-            :sections="deal_sections.guidelines_and_principles.subsections"
-          />
-
-          <DealEditSection
-            v-if="active_tab === '#overall_comment'"
-            id="overall_comment"
-            :title="deal_sections.overall_comment.label"
-            :deal="deal"
-            :sections="deal_sections.overall_comment.subsections"
-          />
-        </div>
-=======
-          </li>
-        </ul>
-      </div>
       <div class="deal-edit-content">
         <section v-if="active_tab === '#locations'">
           <form id="locations">
@@ -312,9 +170,9 @@
           :sections="deal_sections.overall_comment.subsections"
           :title="deal_sections.overall_comment.label"
         />
->>>>>>> f47deafe
       </div>
     </div>
+      </div>
     <div v-else>
       <LoadingPulse></LoadingPulse>
     </div>
@@ -341,11 +199,7 @@
   import gql from "graphql-tag";
 
   import { deal_sections, deal_submodel_sections } from "./deal_sections";
-<<<<<<< HEAD
-  import LoadingPulse from "$components/Data/LoadingPulse";
   import SideTabsMenu from "$components/Shared/SideTabsMenu";
-=======
->>>>>>> f47deafe
 
   export default {
     name: "DealEdit",
@@ -552,12 +406,9 @@
 <style lang="scss">
   .deal-edit-container {
     overflow: hidden;
-<<<<<<< HEAD
     height: calc(100vh - 60px - 35px - 39px);
     overflow-y: auto;
-=======
-    height: calc(100vh - 60px - 31px);
->>>>>>> f47deafe
+    // height: calc(100vh - 60px - 31px);
     width: 100vw;
   }
   .deal-edit {
@@ -585,24 +436,9 @@
 
   .deal-edit-nav {
     grid-column: span 3;
-<<<<<<< HEAD
     @media only screen and (max-width: 992px) {
       grid-column: span 12;
     }
-=======
-    height: 100%;
-    width: 100%;
-    overflow-y: auto;
-    padding: 0 1rem 0 0;
-
-    &::-webkit-scrollbar {
-      display: none;
-    }
-
-    -ms-overflow-style: none; /* IE and Edge */
-    //noinspection CssUnknownProperty
-    scrollbar-width: none; /* Firefox */
->>>>>>> f47deafe
   }
 
   .deal-edit-content {
