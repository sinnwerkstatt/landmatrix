--- conflicted
+++ resolved
@@ -1,13 +1,9 @@
 <template>
   <div>
-<<<<<<< HEAD
-    <PageTitle><span v-html="$t(pageTitle)"></span></PageTitle>
-=======
     <PageTitle>
       <span>{{ $t($store.state.page.wagtailPage.title) }}</span>
       <small v-if="tag"><i class="fas fa-tags"></i> {{ tag }}</small>
     </PageTitle>
->>>>>>> 2e5bd3e3
     <div class="container">
       <LoadingPulse v-if="$apollo.queries.blogpages.loading" />
       <!--    <div class="row " v-if="tag">-->
@@ -74,13 +70,8 @@
     components: { LoadingPulse, PageTitle },
     data() {
       return {
-<<<<<<< HEAD
-        blogpages: null,
-        blogcategories: [],
-=======
         blogpages: [] as BlogPage[],
         blogcategories: [] as BlogCategory[],
->>>>>>> 2e5bd3e3
       };
     },
     apollo: { blogpages: blogpages_query, blogcategories: blogcategories_query },
@@ -88,16 +79,8 @@
       category(): string | null {
         return this.$route.query?.category?.toString() || null;
       },
-<<<<<<< HEAD
-      tag() {
-        return this.$route.query.tag || null;
-      },
-      blogcategories_with_all() {
-        return [{ slug: null, name: "All categories" }, ...this.blogcategories];
-=======
       tag(): string | null {
         return this.$route.query?.tag?.toString() || null;
->>>>>>> 2e5bd3e3
       },
       blogcategories_with_all(): BlogCategory[] {
         return [{ id: -1, slug: null, name: "All categories" }, ...this.blogcategories];
@@ -115,16 +98,6 @@
         }
         return this.blogpages;
       },
-<<<<<<< HEAD
-      pageTitle() {
-        let title = this.$t(this.$store.state.page.wagtailPage.title);
-        if (this.tag) {
-          title += ` &nbsp;&nbsp;<small><i class="fas fa-tags"></i> ${this.tag}</small>`;
-        }
-        return title;
-      },
-=======
->>>>>>> 2e5bd3e3
     },
   });
 </script>