.ol-full-screen {
    left: 0.5em;
    top: 4.5em;
    right:auto;
}

.ol-mouse-position {
    position: absolute;
    float: right;
    top: 8px;
    text-align: center;
    background-color: #fff;
    width: 10em;
    background-opacity: 0.5;
}

.popover-title {
    background-color: #f7f7f7;
    border-bottom: 1px solid #ebebeb;
    border-radius: 5px 5px 0 0;
    font-size: 14px;
    margin: 0;
    padding: 8px 14px;
    text-align: center;
}

.popover-content {
    min-width: 180px;
}   

p {
    margin: 0;
    padding: 2px 2px;
}
<<<<<<< HEAD

.map {
    clear: both;
}
=======
>>>>>>> a9106dbd
<|MERGE_RESOLUTION|>--- conflicted
+++ resolved
@@ -32,10 +32,7 @@
     margin: 0;
     padding: 2px 2px;
 }
-<<<<<<< HEAD
 
 .map {
     clear: both;
-}
-=======
->>>>>>> a9106dbd
+}