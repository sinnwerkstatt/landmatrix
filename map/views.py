--- conflicted
+++ resolved
@@ -16,11 +16,7 @@
         context = super().get_context_data(**kwargs)
 
         # Target country or region set?
-<<<<<<< HEAD
-        filters = request.session.get('filters') or []
-=======
         filters = self.request.session.get('filters')
->>>>>>> 7f561dd4
         if 'Target country' in filters:
             target_country_id = filters['Target country']['value']
             try:
