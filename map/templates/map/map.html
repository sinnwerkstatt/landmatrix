{% extends "base.html" %}
{% load i18n custom_tags sass_tags %}
{% load humanize %}
{% load static %}

{% block head %}
  <link rel="stylesheet" href="{% static "vendor/openlayers/ol.css" %}"/>
  <link rel="stylesheet" href="{% static "css/nprogress.css" %}"/>
  <link rel="stylesheet" href="{% static "css/ol3-layerswitcher.css" %}"/>
  <link rel="stylesheet" href="{% static "css/map.css" %}"/>
{% endblock %}

{% block page_title %}{% trans "Map" %}{% endblock %}
{% block title %}{% trans "Map" %}{% endblock %}
{% block breadcrumb_inner %}
  <li><a href="{% url 'data' %}">{% trans "Global" %}</a></li>
  <li>{% trans "Map" %}</li>
{% endblock %}

{% block subnav_inner %}
  <li role="presentation" class="active">
    <span><i class="lm lm-map-marker"></i>{% trans "Map" %}</span></li>
  <li role="presentation"><a href="../data/">
    <i class="lm lm-table"></i>{% trans "Data" %}
  </a></li>
  <li role="presentation"><a href="../charts/">
    <i class="lm lm-bar-chart"></i>{% trans "Charts" %}
  </a></li>
  <li class="divider"></li>
  <li role="presentation">
    {% include "export.html" %}
  </li>
{% endblock %}

{% block content %}
<<<<<<< HEAD
    {{ introduction|safe }}
    <p></p>
    {% include "filters.html" %}
=======
>>>>>>> 3622f677

  <link rel="stylesheet" href="{% static "map/css/map.css" %}">
  <div class="map-container">
    <div id="map" class="map">
      <img src="{% static "map/images/map-default.png" %}" alt="{% trans "Map with all deals" %}" id="map-placeholder">
      <div id="popover"></div>
    </div>

    <div class="map-progress row">
      <div class="col-md-3">
        <div class="status">
          <div class="glyphicon glyphicon-picture" aria-hidden="true"></div>
          {% trans "Map" %}
        </div>
        <div class="line right"></div>
      </div>
      <div class="col-md-3">
        <div class="line left"></div>
        <div class="status">
          <span class="glyphicon glyphicon-globe" aria-hidden="true"></span>
          {% trans "Countries" %}
        </div>
        <div class="line right"></div>
      </div>
      <div class="col-md-3">
        <div class="line left"></div>
        <div class="status">
          <span class="glyphicon glyphicon-map-marker" aria-hidden="true"></span>
          {% trans "Deals" %}
        </div>
        <div class="line right"></div>
      </div>
      <div class="col-md-3">
        <div class="line left"></div>
        <div class="status">
          <span class="glyphicon glyphicon-ok" aria-hidden="true"></span>
          {% trans "Finished" %}
        </div>
      </div>
    </div>

    <div class="map-panel row">
      <div class="tab-container">
        <div class="row flex-row">
          <div class="tab flex-col">
            <div class="tab-content active" data-content="deals">
              <h4><span>{% trans "Display" %}</span></h4>
              <div class="row js-layer-switch flex-row well">
                <div class="flex-col" data-show-layer="countries">
                  <svg version="1.1" id="countries" xmlns="http://www.w3.org/2000/svg" xmlns:xlink="http://www.w3.org/1999/xlink" x="0px" y="0px" width="70px" height="70px" viewBox="25 25 50 50" enable-background="new 0 0 100 100" xml:space="preserve"><circle class="donut-hole" cx="50" cy="50" r="15.915494309189533" fill="#f9de98"></circle><circle class="donut-ring" cx="50" cy="50" r="15.915494309189533" fill="transparent" stroke="#d2d3d4" stroke-width="7"></circle><circle class="donut-segment" cx="50" cy="50" r="15.915494309189533" fill="transparent" stroke="#1D6914" stroke-width="7" stroke-dasharray="69.23076923076923 30.769230769230774" stroke-dashoffset="125"></circle><circle class="donut-segment" cx="50" cy="50" r="15.915494309189533" fill="transparent" stroke="#2A4BD7" stroke-width="7" stroke-dasharray="0 100" stroke-dashoffset="55.769230769230774"></circle><circle class="donut-segment" cx="50" cy="50" r="15.915494309189533" fill="transparent" stroke="#814A19" stroke-width="7" stroke-dasharray="0 100" stroke-dashoffset="55.769230769230774"></circle><circle class="donut-segment" cx="50" cy="50" r="15.915494309189533" fill="transparent" stroke="#9DAFFF" stroke-width="7" stroke-dasharray="30.76923076923077 69.23076923076923" stroke-dashoffset="55.769230769230774"></circle><circle class="donut-segment" cx="50" cy="50" r="15.915494309189533" fill="transparent" stroke="#AD2323" stroke-width="7" stroke-dasharray="0 100" stroke-dashoffset="25"></circle><circle class="donut-segment" cx="50" cy="50" r="15.915494309189533" fill="transparent" stroke="#575757" stroke-width="7" stroke-dasharray="0 100" stroke-dashoffset="25"></circle><circle class="donut-segment" cx="50" cy="50" r="15.915494309189533" fill="transparent" stroke="#81C57A" stroke-width="7" stroke-dasharray="0 100" stroke-dashoffset="25"></circle><circle class="donut-segment" cx="50" cy="50" r="15.915494309189533" fill="transparent" stroke="#8126C0" stroke-width="7" stroke-dasharray="0 100" stroke-dashoffset="25"></circle></svg>
                  <span>{% trans "Group by country" %}</span>
                </div>
                <div class="flex-col disabled" data-show-layer="deals">
                  <svg version="1.1" id="Layer_1" xmlns="http://www.w3.org/2000/svg" xmlns:xlink="http://www.w3.org/1999/xlink" x="0px" y="0px" width="70px" height="70px" viewBox="25 25 50 50" enable-background="new 0 0 100 100" xml:space="preserve"><circle class="donut-hole" cx="50" cy="50" r="15.915494309189533" fill="#fff"></circle><circle class="donut-ring" cx="50" cy="50" r="15.915494309189533" fill="transparent" stroke="#d2d3d4" stroke-width="7"></circle><circle class="donut-segment" cx="50" cy="50" r="15.915494309189533" fill="transparent" stroke="#1D6914" stroke-width="7" stroke-dasharray="33.33333333333333 66.66666666666667" stroke-dashoffset="125"></circle><circle class="donut-segment" cx="50" cy="50" r="15.915494309189533" fill="transparent" stroke="#2A4BD7" stroke-width="7" stroke-dasharray="33.33333333333333 66.66666666666667" stroke-dashoffset="91.66666666666667"></circle><circle class="donut-segment" cx="50" cy="50" r="15.915494309189533" fill="transparent" stroke="#814A19" stroke-width="7" stroke-dasharray="0 100" stroke-dashoffset="58.33333333333334"></circle><circle class="donut-segment" cx="50" cy="50" r="15.915494309189533" fill="transparent" stroke="#9DAFFF" stroke-width="7" stroke-dasharray="0 100" stroke-dashoffset="58.33333333333334"></circle><circle class="donut-segment" cx="50" cy="50" r="15.915494309189533" fill="transparent" stroke="#AD2323" stroke-width="7" stroke-dasharray="0 100" stroke-dashoffset="58.33333333333334"></circle><circle class="donut-segment" cx="50" cy="50" r="15.915494309189533" fill="transparent" stroke="#575757" stroke-width="7" stroke-dasharray="33.33333333333333 66.66666666666667" stroke-dashoffset="58.33333333333334"></circle><circle class="donut-segment" cx="50" cy="50" r="15.915494309189533" fill="transparent" stroke="#81C57A" stroke-width="7" stroke-dasharray="0 100" stroke-dashoffset="25.000000000000014"></circle><circle class="donut-segment" cx="50" cy="50" r="15.915494309189533" fill="transparent" stroke="#8126C0" stroke-width="7" stroke-dasharray="0 100" stroke-dashoffset="25.000000000000014"></circle></svg>
                  <span>{% trans "Individual deals" %}</span>
                </div>
              </div>
              <div class="row">
                <label class="switch switch-auto-cb">
                  <input type="checkbox" checked="checked" class="js-toggle-cluster-auto">
                  <div class="slider round"></div>
                </label>
                {% trans "Autoswitch grouping" %}
              </div>
              <h4><span>{% trans "Show info about" %}</span></h4>
              <select class="legend-select">
                {% for key, data in legend.items %}
                  <option value="{{ key }}"{% if forloop.first %} selected="selected"{% endif %}>{{ data.label }}</option>
                {% endfor %}
              </select>
              <h4><span>{% trans "Legend" %}</span></h4>
              {% for key, data in legend.items %}
                <div class="{{ key }} map-legend{% if forloop.first %} active{% endif %}">
                  <ul>
                    {% for value_element in data.attributes %}
                      <li><span class="legend-symbol" style="background-color:{{ value_element.color }};"></span>{{ value_element.label }}</li>
                    {% endfor %}
                  </ul>
                </div>
              {% endfor %}
            </div>
            <div class="tab-content" data-content="search">
              <h4><span>{% trans "Search" %}</span></h4>
              <input type="text" placeholder="{% trans "Search location" %}" size="20">
              <br/>
              <button>{% trans "Search" %}</button>
            </div>
            <div class="tab-content" data-content="context">
              <h4><span>{% trans "Context" %}</span></h4>
              <ul>
                <li>{% trans "Incidence of poverty" %}</li>
                <li>{% trans "Global Pasture Land" %}</li>
                <li>{% trans "Global Cropland" %}</li>
                <li>{% trans "Global Land Cover 2009" %}</li>
                <li>{% trans "Accessibility" %}</li>
              </ul>
            </div>
            <div class="tab-content" data-content="base">
              <h4><span>{% trans "Base" %}</span></h4>
              <ul>
                <li>{% trans "OpenStreetMap" %}</li>
                <li>{% trans "Satellite" %}</li>
                <li>{% trans "Terrain" %}</li>
              </ul>
            </div>
            <div class="tab-content" data-content="details">
              <div id="details-overlay">{% trans "Please click on a deal or country on the map to select details." %}</div>
            </div>
          </div>
        <div class="tab-menu flex-col">
          <div class="list-group panel-menu">
            <a href="#" class="list-group-item text-center show-hide-content">
              <h4 class="glyphicon glyphicon-menu-left"></h4>
            </a>
            <a href="#" class="list-group-item text-center active" data-tab="deals">
              <h4 class="glyphicon glyphicon-cog"></h4><br/>{% trans "Deals" %}
            </a>
            <a href="#" class="list-group-item text-center" data-tab="search">
              <h4 class="glyphicon glyphicon-search"></h4><br/>{% trans "Search" %}
            </a>
            <a href="#" class="list-group-item text-center" data-tab="context">
              <h4 class="glyphicon glyphicon-filter"></h4><br/>{% trans "Context" %}
            </a>
            <a href="#" class="list-group-item text-center" data-tab="base">
              <h4 class="glyphicon glyphicon-unchecked"></h4><br/>{% trans "Base" %}
            </a>
            <a href="#" class="list-group-item text-center" data-tab="details">
              <h4 class="glyphicon glyphicon-info-sign"></h4><br/>{% trans "Details" %}
            </a>
          </div>
        </div>
        </div>
      </div>
    </div>
  </div>
{% endblock %}

{% block js %}
  <script src="https://openlayers.org/en/v4.0.0/build/ol-debug.js" type="text/javascript"></script>
  <script src="{% static "map/js/mapPlugin.js" %}"></script>
  <script>
    $(function () {
      var mapProgress = $(".map-progress");
      var successClass = "finished";
      var activeClass = "active";
      var mapPlaceholder = $("#map-placeholder");
      var showHideContent = $(".show-hide-content");
      var showIcon = "glyphicon-menu-right";
      var hideIcon = "glyphicon-menu-left";
      var legendSelect = $(".legend-select");
      var mapLegendClass = ".map-legend";
      var tabContainer = $(".tab");
      var menuContainer = $(".panel-menu");
      var layerSwitch = $(".js-layer-switch");

      var advanceProgressLine = function() {
        var currentProgressLine = mapProgress.find(".line:not(." + successClass + "):first");
        currentProgressLine.addClass(successClass);
      };
      var advanceProgress = function() {
        var currentIcon = mapProgress.find(".status:not(." + successClass + "):first");
        currentIcon.addClass(successClass);
        advanceProgressLine();
      };
      var finishProgress = function() {
        mapProgress.find('.line').addClass(successClass);
        advanceProgress();
        mapProgress.fadeOut();
      };

      function showHideTabContent() {
        tabContainer.toggleClass("hidden");
        var content = showHideContent.children("h4:first");
        if(content.hasClass(hideIcon)) {
          content.removeClass(hideIcon).addClass(showIcon);
        } else {
          content.removeClass(showIcon).addClass(hideIcon);
        }
      }

      // show only one tab, and reset 'menu'
      function activateTabContent(element) {
          if (tabContainer.hasClass("hidden")) {
              showHideTabContent();
          }
          // activate selected content-div
          tabContainer.children("div").removeClass(activeClass);
          element.addClass(activeClass);
          // update tab-menu
          menuContainer.children('a').removeClass(activeClass);
          menuContainer.find("a[data-tab='" + element.data('content') + "']").addClass(activeClass);
      }

      // custom input element: switch map layers (grouped or deals)
      function switchLayerTo(element) {
        layerSwitch.children("div").addClass("disabled");
        element.removeClass("disabled");
      }

      /**
       *  Map loading progress
       */

      // first step: replace static image with map.
      advanceProgress();
      var map = $.setMap({
        countriesUrl: "{% url "country_deals_api" %}",
        dealsUrl: "{% url "deals_api" %}",
        legend: {{ legend_json|safe }},
        legendKey: legendSelect.val(),
        featureDetailsElement: "details-overlay",
        featureDetailsUrl: "{% url "map_overlay" %}",
        featureDetailsCallback: activateTabContent,
        visibleLayer: "countries",  // Either "countries" (default) or "deals". Should correspond to state of switch position.
        autoToggle: true,  // Defaults to true. Should correspond to state of checkbox next to switch.
        switchLayerCallback: switchLayerTo
      });
      mapPlaceholder.remove();
      advanceProgressLine();
      // load country-data and cluster deals.
      advanceProgress();
      map.loadCountries();
      // load clustered deals per country.
      map.setDealsPerCountryLayer();
      map.loadDeals();
      advanceProgress();
      map.setDealsLayer();
      advanceProgress();
      finishProgress();

      /**
       *  Handling of panel, tabs, etc.
       */

      // handle tabs for info-panel
      $(".panel-menu a:not(.show-hide-content)").click(function(e) {
        e.preventDefault();
        // load content of clicked tab
        var containerElement = tabContainer.children(
            "div[data-content='" + $(this).data('tab') + "']"
        );
        activateTabContent(containerElement);
      });

      // display legend according to type.
      legendSelect.on("change", function() {
        var selected = $(this).val();
        map.setLegendKey(selected);
        $(mapLegendClass).removeClass(activeClass);
        $(mapLegendClass + "." + selected).addClass(activeClass);
      });

      // show-hide the content box
      showHideContent.on("click", function() {
        showHideTabContent();
      });

      // Toggle to group by countries
      layerSwitch.children("div").on("click", function() {
        switchLayerTo($(this));
        map.toggleVisibleLayer($(this).data("show-layer"));
        // If the toggle is clicked manually, "auto" checkbox is automatically
        // unchecked.
        $('.js-toggle-cluster-auto').prop('checked', false);
      });

      $(".js-toggle-cluster-auto").on("change", function() {
        map.setAutoToggle(this.checked);
      });
    });
  </script>
{% endblock %}<|MERGE_RESOLUTION|>--- conflicted
+++ resolved
@@ -33,12 +33,6 @@
 {% endblock %}
 
 {% block content %}
-<<<<<<< HEAD
-    {{ introduction|safe }}
-    <p></p>
-    {% include "filters.html" %}
-=======
->>>>>>> 3622f677
 
   <link rel="stylesheet" href="{% static "map/css/map.css" %}">
   <div class="map-container">
