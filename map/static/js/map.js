//Coordinates : need to CONVERT the projections from ... to ... :
//EPSG:4326: is the WGS84 projection, commun use for the World (ex: GPS)
//EPSG:3857:Spherical Web Mercator projection used by Google and OpenStreetMap

// Globale Variablen 
var map,
    layers = [],
    controls = [],
    interactions = [],
    olGM;

var currentVariable = 'Deal Intention';
var markerSource = new ol.source.Vector();

var clusterSource = new ol.source.Cluster({
    distance: 50,
    source: markerSource
});

var fieldnames = {
    'Geospatial Accuracy': 'accuracy',
    'Negotiation Status': 'negotiation_status',
    'Deal Intention': 'intention'
};

var detailviews = {
    'Geospatial Accuracy': {
        'better than 100m': '#0f0',
        '100m to 1km': '#0a0',
        '1km to 10km': '#00f',
        '10km to 100km': '#b00',
        'worse than 100km': '#700'
    },
    'Negotiation Status': {
        'Contract canceled': '#0f0',
        'Negotiations failed': '#00f',
        'Contract signed': '#0a0',
        'Oral agreement': '#b00',
        'Expression of interest': '#500',
        'Under negotiation': '#700'
    },
    'Deal Intention': {
        'Agriculture': '#1D6914',
        'Forestry': '#2A4BD7',
        'Conservation': '#575757',
        'Industry': '#AD2323',
        'Renewable Energy': '#81C57A',
        'Tourism': '#9DAFFF',
        'Other': '#8126C0',
        'Mining': '#814A19',
        'Undefined': '#FF0000'
    }
};

const GeoJSONColors = {  // Back, Border
    'Current area in operation (ha)': ['rgba(0, 0, 196, 0.4)', '#007'],
    'Contract area (ha)': ['rgba(128, 128, 128, 0.6)', '#575757'],
    'Intended area (ha)': ['rgba(0, 196, 0, 0.6)', '#0a0']
};

//Map, Layers and Map Controls
$(document).ready(function () {
    // Set up popup

    /**
     * Elements that make up the popup.
     */
    var container = document.getElementById('popup');
    var content = document.getElementById('popup-content');
    var closer = document.getElementById('popup-closer');

    /**
     * Create an overlay to anchor the popup to the map.
     */
    var PopupOverlay = new ol.Overlay(/** @type {olx.OverlayOptions} */ ({
        element: container,
        autoPan: true,
        autoPanAnimation: {
            duration: 250
        }
    }));

    var closePopup = function () {
        PopupOverlay.setPosition(undefined);
        closer.blur();
        return false;
    };

    /**
     * Add a click handler to hide the popup.
     * @return {boolean} Don't follow the href.
     */
    closer.onclick = closePopup;

    var changeIntentionTypes = function () {
        console.log(this);
    };


    var cluster = new ol.layer.Vector({
        title: 'Markers',
        source: clusterSource,
        style: function (feature, resolution) {
            var size = feature.get('features').length;
            //Give a color to each Intention of Investment, only for single points
            // PROBLEM : how to clustered the points by color?

            var color = "";
            var legend_image = {};
            var legend_text = {};
            var style = {};

            if (size > 1) {
                color = '#fc941f';

                var radius = size + 10;

                if (radius > 30) {
                    radius = 30;
                }
                else if (radius < 10) {
                    radius = 10;
                }

                legend_image = new ol.style.Circle({
                    radius: radius,
                    stroke: new ol.style.Stroke({
                        color: '#fff'
                    }),
                    fill: new ol.style.Fill({
                        color: color
                    })
                });

                legend_text = new ol.style.Text({
                    text: size.toString(),
                    fill: new ol.style.Fill({
                        color: '#fff'
                    })
                });

                style = [new ol.style.Style({
                    image: legend_image,
                    text: legend_text
                })];

            } else {
                feature = feature.get('features')[0];
                var classifier = feature.attributes[fieldnames[currentVariable]];
                //console.log(classifier)

                if (classifier in detailviews[currentVariable]) {
                    color = detailviews[currentVariable][classifier];
                } else {
                    color = '#000';
                }

                legend_text = new ol.style.Text({
                    text: '\uf041',
                    font: 'normal 36px landmatrix',
                    textBaseline: 'Bottom',
                    fill: new ol.style.Fill({
                        color: color
                    })
                });

                style = [new ol.style.Style({
                    text: legend_text
                })];

            }

            return style;
        }
    });


    /**
     * GeoJSON features
     *
     */

    var image = new ol.style.Circle({
        radius: 5,
        fill: null,
        stroke: new ol.style.Stroke({color: 'red', width: 1})
    });

    var styles = {
        'Point': [new ol.style.Style({
            image: image
        })],
        'LineString': [new ol.style.Style({
            stroke: new ol.style.Stroke({
                color: 'green',
                width: 1
            })
        })],
        'MultiLineString': [new ol.style.Style({
            stroke: new ol.style.Stroke({
                color: 'green',
                width: 1
            })
        })],
        'MultiPoint': [new ol.style.Style({
            image: image
        })],
        'MultiPolygon': [new ol.style.Style({
            stroke: new ol.style.Stroke({
                color: 'yellow',
                width: 1
            }),
            fill: new ol.style.Fill({
                color: 'rgba(255, 255, 0, 0.1)'
            })
        })],
        'Polygon': [new ol.style.Style({
            stroke: new ol.style.Stroke({
                color: 'blue',
                lineDash: [4],
                width: 3
            }),
            fill: new ol.style.Fill({
                color: 'rgba(0, 0, 255, 0.1)'
            })
        })],
        'GeometryCollection': [new ol.style.Style({
            stroke: new ol.style.Stroke({
                color: 'magenta',
                width: 2
            }),
            fill: new ol.style.Fill({
                color: 'magenta'
            }),
            image: new ol.style.Circle({
                radius: 10,
                fill: null,
                stroke: new ol.style.Stroke({
                    color: 'magenta'
                })
            })
        })],
        'Circle': [new ol.style.Style({
            stroke: new ol.style.Stroke({
                color: 'red',
                width: 2
            }),
            fill: new ol.style.Fill({
                color: 'rgba(255,0,0,0.2)'
            })
        })]
    };

    var styleFunction = function (feature, resolution) {
        return styles[feature.getGeometry().getType()];
    };

    /*
     var geojsonObject = {
     'type': 'FeatureCollection',
     'crs': {
     'type': 'name',
     'properties': {
     'name': 'EPSG:3857'
     }
     },
     'features': [{
     'type': 'Feature',
     'geometry': {
     'type': 'Point',
     'coordinates': [0, 0]
     }
     }, {
     'type': 'Feature',
     'geometry': {
     'type': 'LineString',
     'coordinates': [[4e6, -2e6], [8e6, 2e6]]
     }
     }, {
     'type': 'Feature',
     'geometry': {
     'type': 'LineString',
     'coordinates': [[4e6, 2e6], [8e6, -2e6]]
     }
     }, {
     'type': 'Feature',
     'geometry': {
     'type': 'Polygon',
     'coordinates': [[[-5e6, -1e6], [-4e6, 1e6], [-3e6, -1e6]]]
     }
     }, {
     'type': 'Feature',
     'geometry': {
     'type': 'MultiLineString',
     'coordinates': [
     [[-1e6, -7.5e5], [-1e6, 7.5e5]],
     [[1e6, -7.5e5], [1e6, 7.5e5]],
     [[-7.5e5, -1e6], [7.5e5, -1e6]],
     [[-7.5e5, 1e6], [7.5e5, 1e6]]
     ]
     }
     }, {
     'type': 'Feature',
     'geometry': {
     'type': 'MultiPolygon',
     'coordinates': [
     [[[-5e6, 6e6], [-5e6, 8e6], [-3e6, 8e6], [-3e6, 6e6]]],
     [[[-2e6, 6e6], [-2e6, 8e6], [0, 8e6], [0, 6e6]]],
     [[[1e6, 6e6], [1e6, 8e6], [3e6, 8e6], [3e6, 6e6]]]
     ]
     }
     }, {
     'type': 'Feature',
     'geometry': {
     'type': 'GeometryCollection',
     'geometries': [{
     'type': 'LineString',
     'coordinates': [[-5e6, -5e6], [0, -5e6]]
     }, {
     'type': 'Point',
     'coordinates': [4e6, -5e6]
     }, {
     'type': 'Polygon',
     'coordinates': [[[1e6, -6e6], [2e6, -4e6], [3e6, -6e6]]]
     }]
     }
     }]
     };
     */

    var intendedAreaFeatures = new ol.Collection();
    var productionAreaFeatures = new ol.Collection();
    var intendedAreaSource = new ol.source.Vector({
        features: intendedAreaFeatures
    });
    var productionAreaSource = new ol.source.Vector({
        features: productionAreaFeatures
    });

    var intendedAreaLayer = new ol.layer.Vector({
        title: 'Intended area (ha)',
        visible: true,
        source: intendedAreaSource,
        style: styleFunction
    });

    var productionAreaLayer = new ol.layer.Vector({
        title: 'Current area in operation (ha)',
        visible: true,
        source: productionAreaSource,
        style: styleFunction
    });

    var layers = [
        new ol.layer.Group({
            title: 'Base Maps',
            layers: baseLayers
        }),
        // Context Layers from the Landobservatory Geoserver.
        new ol.layer.Group({
            title: 'Context Layers',
            layers: contextLayers
        }),
        new ol.layer.Group({
            title: 'Deals',
            layers: [
                intendedAreaLayer,
                productionAreaLayer,
                cluster
            ]
        })
    ];
    interaction = olgm.interaction.defaults();
    interactions.push(
        new ol.interaction.Select(),
        new ol.interaction.MouseWheelZoom(),
        new ol.interaction.PinchZoom(),
        new ol.interaction.DragZoom(),
        new ol.interaction.DoubleClickZoom(),
        new ol.interaction.DragPan()
    );
    controls = [];

    if (typeof mapDisableControls === 'undefined') {
        controls = [
            new ol.control.FullScreen(),
            new ol.control.Zoom(),
            new ol.control.ScaleLine(),
            new ol.control.MousePosition({
                projection: 'EPSG:4326',
                coordinateFormat: function (coordinate) {
                    return ol.coordinate.format(coordinate, '{y}, {x}', 4);
                }
            }),
            new ol.control.FullScreen(),
            new ol.control.Attribution,
            //new ol.control.ZoomToExtent({
            //             extent:undefined
            //}),
        ];
    }

    map = new ol.Map({
        target: 'map',
        // Base Maps Layers. To change the default Layer : "visible: true or false".
        // ol.layer.Group defines the LayerSwitcher organisation
        layers: layers,
        controls: controls,
        interactions: interactions,
        //overlays: [PopupOverlay],
        // Set the map view : here it's set to see the all world.
        view: new ol.View({
            center: [0, 0],
            zoom: 2,
            maxZoom: 17,
            minZoom: 2

        })
    });

    olGM = new olgm.OLGoogleMaps({map: map});
    olGM.activate();

    // Set boundaries if given
    if (typeof mapBounds !== 'undefined') {
        var extent = ol.extent.applyTransform(mapBounds, ol.proj.getTransform("EPSG:4326", "EPSG:3857"));
        map.getView().fit(extent, map.getSize());
    }

    // LayerSwitcher Control by https://github.com/walkermatt/ol3-layerswitcher
    if (typeof mapDisableControls === 'undefined') {
        var layerSwitcher = new ol.control.LayerSwitcher({
            tipLabel: 'Legend'
        });
        map.addControl(layerSwitcher);
        $(".areaLabel").each(function (index) {
            const context = $(this).context.innerHTML;
            const colors = GeoJSONColors[context];

            var legendSpan = document.createElement('span');
            legendSpan.className = 'legend-symbol';
            legendSpan.setAttribute('style', 'color: ' + colors[0] + ';' +
                'background-color:' + colors[0] + ';' +
                'border-color: ' + colors[1] + ';' +
                'border: solid 3px ' + colors[1] + ';');
            legendSpan.innerHTML = " ";

            $(this).append(legendSpan);
        });
        layerSwitcher.showPanel();

        function updateVariableSelection(variableName) {
            var legend = document.getElementById('legend');

            var variableSet = detailviews[variableName];

            while (legend.hasChildNodes()) {
                legend.removeChild(legend.lastChild)
            }

            for (name in variableSet) {
                var varItem = document.createElement('li');
                varItem.className = 'legend-entry';

                var varName = name;
                var varColor = variableSet[name];

                var legendSpan = document.createElement('span');
                legendSpan.className = 'legend-symbol';
                legendSpan.setAttribute('style', 'color: ' + varColor + '; background-color:' + varColor + ";");
                legendSpan.innerHTML = ".";

                var legendLabel = document.createElement('div');
                legendLabel.innerHTML = varName;

                varItem.appendChild(legendSpan);
                varItem.appendChild(legendLabel);

                legend.appendChild(varItem);
            }
        }

        var variableLabel = document.getElementById('legendLabel');

        var innerHTML = '';
        for (key in detailviews) {
            innerHTML = innerHTML + '<option';
            if (key === currentVariable) {
                innerHTML = innerHTML + ' selected';
            }
            innerHTML = innerHTML + '>' + key + '</option>';
        }

        var dropdown = document.createElement('select');
        dropdown.id = 'mapVariableSelect';
        dropdown.value = currentVariable;
        dropdown.classname = 'form-control';

        function pickNewVariable() {
            currentVariable = dropdown.value;
            updateVariableSelection(currentVariable);
<<<<<<< HEAD
            typeof mapDisableDeals === 'undefined' && getApiData();
=======
            if (typeof mapDisableDeals === 'undefined') {
                getApiData();
            }
>>>>>>> 4be4ddde
        }

        dropdown.onchange = pickNewVariable;

        dropdown.innerHTML = innerHTML;

        newlegendlabel = variableLabel.parentNode.replaceChild(dropdown, variableLabel);

        updateVariableSelection(currentVariable);

    }

    // Set zoom and pan handlers
<<<<<<< HEAD
    typeof mapDisableDeals === 'undefined' && map.on("moveend", function() {
        getApiData();
    });

    typeof mapDisableDeals === 'undefined' && map.on("zoomend", function() {
        getApiData();
    });
=======
    if (typeof mapDisableDeals === 'undefined') {
        map.on("moveend", function() {
            getApiData();
        });
        map.on("zoomend", function() {
            getApiData();
        });
    }
>>>>>>> 4be4ddde

    NProgress.configure(
        {
            trickleRate: 0.02,
            trickleSpeed: 800
        }
    );

    function getApiData() {
        NProgress.start();
        // TODO: (Later) initiate spinner before fetchin' stuff
        markerSource.clear();
        console.log("Get API data");
        var query_params = 'limit=500&attributes=' + fieldnames[currentVariable];
        if (typeof mapParams !== 'undefined') {
            query_params += mapParams;
        }
        // Window
        extent = map.getView().calculateExtent(map.getSize());
        extent = ol.extent.applyTransform(extent, ol.proj.getTransform("EPSG:3857", "EPSG:4326"));
        $.get(
            "/api/deals.json?" + query_params + '&window=' + extent.join(','),
            //&investor_country=<country id>&investor_region=<region id>&target_country=<country id>&target_region=<region id>&window=<lat_min,lon_min,lat_max,lat_max>
            addData
        ).fail(function () {
            NProgress.done();

        });

        NProgress.set(0.2);
    }

    map.on('click', function (evt) {
        var handleFeatureClick = function (feature, layer) {

            var features = feature.getProperties().features;
            if (!features) {
                return;
            }
            if (features.length > 1) {
                var popup = '<div><span><strong>Cluster of ' + features.length + ' deals.</strong></span>';
                popup += '<br><span>Zoom here for more details.</span></div>';
                console.log(popup);
                content.innerHTML = popup;
            } else {
                var feat = features[0];
                console.log("This is clicked: ", feat);

                var id = feat.attributes.deal_id;
                var lat = feat.attributes.lat.toFixed(4);
                var lon = feat.attributes.lon.toFixed(4);
                var intention = feat.attributes.intention;
                var intended_size = feat.attributes.intended_size;
                var production_size = feat.attributes.production_size;
                var contract_size = feat.attributes.contract_size;
                var investor = feat.attributes.investor;
                var status = feat.attributes.negotiation_status;
                var accuracy = feat.attributes.geospatial_accuracy;

                // TODO: Here, some javascript should be called to get the deal details from the API
                // and render it inside the actual content popup, instead of getting this from the db for every marker!
                content.innerHTML = '<div><span><a href="/deal/' + id + '"><strong>Deal #' + id + '</strong></a></span>';
                //content.innerHTML += '<p>Coordinates:</p><code>' + lat + ' ' + lon + '</code>';
                if (intended_size !== null) {
                    content.innerHTML += '<span>Intended area (ha):</span><span class="pull-right">' + parseInt(intended_size).toLocaleString(options = {useGrouping: true}) + '</span><br/>';
                }
                if (production_size !== null) {
                    content.innerHTML += '<span>Production size (ha):</span><span class="pull-right">' + parseInt(production_size).toLocaleString(options = {useGrouping: true}) + '</span><br/>';
                }
                if (contract_size !== null) {
                    content.innerHTML += '<span>Contract size (ha):</span><span class="pull-right">' + parseInt(contract_size).toLocaleString(options = {useGrouping: true}) + '</span><br/>';
                }
                content.innerHTML += '<span>Intention:</span><span class="pull-right">' + intention + '</span><br/>';
                content.innerHTML += '<span>Investor:</span><span class="pull-right">' + investor + '</span><br />';
                // TODO: Handle other possibly already known attributes from currentVariable
                if (status) {
                    content.innerHTML += '<span>Negotiation Status:</span><span class="pull-right">' + status + '</span><br />';
                }
                if (accuracy) {
                    content.innerHTML += '<span>Geospatial Accuracy:</span><span class="pull-right">' + accuracy + '</span><br />';
                }
                content.innerHTML += '<span><a href="/deal/' + id + '">More details</a></span></div>';
            }

            PopupOverlay.setPosition(evt.coordinate);
            return features;
        };

        var PopupFeature = map.forEachFeatureAtPixel(evt.pixel, handleFeatureClick);

        if (PopupFeature) {
        } else {
            closePopup();
        }
    });

    // change Mouse Cursor when over Marker
    var target = map.getTarget();
    var jTarget = typeof target === "string" ? $("#" + target) : $(target);

    $(map.getViewport()).on('mousemove', function (e) {
        var pixel = map.getEventPixel(e.originalEvent);
        var hit = map.forEachFeatureAtPixel(pixel, function (feature, layer) {
            return true;
        });

        if (hit) {
            jTarget.css("cursor", "pointer");
        } else {
            jTarget.css("cursor", "");
        }
    });

    var geoJSONReader = new ol.format.GeoJSON();

    var addData = function (data) {
        var lats = {};
        var duplicates = 0;

        NProgress.set(0.8);
        if (data.length < 1) {
            $('#alert_placeholder').html('<div class="alert alert-warning alert-dismissible" role="alert"><button type="button" class="close" data-dismiss="alert" aria-label="Close"><span aria-hidden="true">&times;</span></button><span>There are no deals in the currently displayed region.</span></div>')
        } else {
            $('#alert_placeholder').empty();
            for (var i = 0; i < data.length; i++) {
                NProgress.inc();
                var marker = data[i];
                marker.lat = parseFloat(marker.point_lat);
                marker.lon = parseFloat(marker.point_lon);

                //console.log(marker);
                addClusteredMarker(marker);
                //addClusteredMarkerNew(marker);
                lats[marker.lat] = marker;

                if (marker.hasOwnProperty('intended_area') && marker.intended_area != null) {
                    var geometry = geoJSONReader.readGeometry(marker.intended_area, {
                        dataProjection: 'EPSG:4326',
                        featureProjection: 'EPSG:3857'
                    });
                    intendedAreaFeatures.push(new ol.Feature({'geometry': geometry}));
                }
                if (marker.hasOwnProperty('production_area') && marker.production_area != null) {
                    var geometry = geoJSONReader.readGeometry(marker.production_area, {
                        dataProjection: 'EPSG:4326',
                        featureProjection: 'EPSG:3857'
                    });
                    intendedAreaFeatures.push(new ol.Feature({'geometry': geometry}));
                }

            }
            console.log('Added deals: ', i, ', ', duplicates, ' duplicates.');
        }
        NProgress.done(true);
    };

    if (typeof mapDisableDeals === 'undefined') {
        getApiData();
    }
});

// MARKERS in clusters. ONE MARKER = ONE DEAL
//longitude, latitude, intention im Index.html definiert
function addClusteredMarker(marker) { // dealid, longitude, latitude, intention, marker) {
    // .deal_id, parseFloat(marker.point_lon), parseFloat(marker.point_lat), marker.intention, marker

    var lat = parseFloat(marker.point_lat);
    var lon = parseFloat(marker.point_lon);

    if ((typeof lat == 'number') && (typeof lon == 'number')) {
        var feature = new ol.Feature({
            geometry: new ol.geom.Point(ol.proj.transform([lon, lat], 'EPSG:4326', 'EPSG:3857'))
        });

        if (('intention' in marker) && (marker.intention) && (marker.intention.indexOf(',') > -1)) {
            marker.intention = marker.intention.split(',', 1)[0];
        }

        feature.attributes = marker;

        //console.log('Adding:', feature);

        markerSource.addFeature(feature);
    } else {
        console.log("Faulty object: ", marker);
    }
}


function fitBounds(geom) {
    var bounds = new ol.extent.boundingExtent([[geom.j.j, geom.R.R], [geom.j.R, geom.R.j]]);

    //console.log(bounds);
    bounds = ol.proj.transformExtent(bounds, ol.proj.get('EPSG:4326'), ol.proj.get('EPSG:3857'));
    //console.log(bounds);

    map.getView().fit(bounds, map.getSize());
}

function initGeocoder(el) {
    console.log("Running geocoder init");

    try {
        autocomplete = new google.maps.places.Autocomplete(el);

        autocomplete.addListener('place_changed', function () {
            var place = autocomplete.getPlace();
            if (!place.geometry) {
                $('#alert_placeholder').html('<div class="alert alert-warning alert-dismissible" role="alert"><button type="button" class="close" data-dismiss="alert" aria-label="Close"><span aria-hidden="true">&times;</span></button><span>Sorry, that place cannot be found.</span></div>')

                //window.alert("Autocomplete's returned place contains no geometry");
                return;
            }


            // If the place has a geometry, then present it on a map.
            /*if (place.geometry.viewport) {
                console.log(place.geometry);

                if (typeof mapShowPerspective !== 'undefined') {
                    drawCircleInMeter(map, mapShowPerspective, {0: place.geometry.location.lng(), 1:place.geometry.location.lat()});
                }

                fitBounds(place.geometry.viewport);
            } else*/ {
                var target = [place.geometry.location.lng(), place.geometry.location.lat()]
                target = ol.proj.transform(target, ol.proj.get('EPSG:4326'), ol.proj.get('EPSG:3857'));
                map.getView().setCenter(target);
                //map.getView().setZoom(16);
            }

            var address = '';
            if (place.address_components) {
                address = [
                    (place.address_components[0] && place.address_components[0].short_name || ''),
                    (place.address_components[1] && place.address_components[1].short_name || ''),
                    (place.address_components[2] && place.address_components[2].short_name || '')
                ].join(' ');
            }

            //infowindow.setContent('<div><strong>' + place.name + '</strong><br>' + address);
            //infowindow.open(map, marker);
        });
    }
    catch (err) {
        console.log('No google libs loaded, replacing with a hint.');

        var hint = '<a title="If you allow Google javascript, a geolocation search field would appear here." href="#" class="toggle-tooltip noul">';
        hint = hint + '<i class="lm lm-question-circle"></i></a>';

        $(el).replaceWith(hint);

    }

}<|MERGE_RESOLUTION|>--- conflicted
+++ resolved
@@ -499,13 +499,7 @@
         function pickNewVariable() {
             currentVariable = dropdown.value;
             updateVariableSelection(currentVariable);
-<<<<<<< HEAD
             typeof mapDisableDeals === 'undefined' && getApiData();
-=======
-            if (typeof mapDisableDeals === 'undefined') {
-                getApiData();
-            }
->>>>>>> 4be4ddde
         }
 
         dropdown.onchange = pickNewVariable;
@@ -519,7 +513,6 @@
     }
 
     // Set zoom and pan handlers
-<<<<<<< HEAD
     typeof mapDisableDeals === 'undefined' && map.on("moveend", function() {
         getApiData();
     });
@@ -527,16 +520,6 @@
     typeof mapDisableDeals === 'undefined' && map.on("zoomend", function() {
         getApiData();
     });
-=======
-    if (typeof mapDisableDeals === 'undefined') {
-        map.on("moveend", function() {
-            getApiData();
-        });
-        map.on("zoomend", function() {
-            getApiData();
-        });
-    }
->>>>>>> 4be4ddde
 
     NProgress.configure(
         {
