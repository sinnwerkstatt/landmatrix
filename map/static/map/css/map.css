--- conflicted
+++ resolved
@@ -7,10 +7,7 @@
   min-height: 500px; }
   .map-container #map {
     height: 75vh;
-<<<<<<< HEAD
-=======
     min-height: 500px;
->>>>>>> caa5018a
     display: block;
     margin-left: auto;
     margin-right: auto; }
