(function ($) {
    $.extend({
        setMap: function (options) {

            // Default settings.
            var settings = $.extend({
                target: "map",
                zoom: 2.8,
                centerTo: [-20, 20],
                legendKey: 'intention',
                visibleLayer: 'countries',  // Either "countries" (default) or "deals". Should correspond to state of switch position.
                autoToggle: true  // Defaults to true. Should correspond to state of checkbox next to switch.
            }, options);

            // Chart settings. Also needed to adjust clustering sensibility.
            var minFontSize = 1.25;  // Font size is usually clusterRadius / 100
            var minClusterRadius = 100;
            var maxClusterRadius = 300;
            var clusterDistance = 125;

            // The resolution for which to toggle the layers automatically.
            var autoToggleResolution = 2000;

            var mapInstance = this;

            // Variables needed to calculate the size of the clusters.
            var currentResolution;
            var maxFeatureCount;

            // Variable used to trigger cluster update even though resolution
            // did not change (after changing displayed layer)
            var layerChanged = false;

            // Mappings to allow grouping of intentions (required for Agriculture, Forestry)
            var legendValueMappings = {
                'intention': {
                    'Biofuels': 'Agriculture',
                    'Food crops': 'Agriculture',
                    'Fodder': 'Agriculture',
                    'Livestock': 'Agriculture',
                    'Non-food agricultural commodities': 'Agriculture',
                    'Agriculture unspecified': 'Agriculture',
<<<<<<< HEAD
                    'Timber plantation (for wood and fibre)': 'Forestry',
                    'Forest logging / management (for wood and fibre)': 'Forestry',
=======
                    'Timber plantation': 'Forestry',
                    'Forest logging / management': 'Forestry',
>>>>>>> d763033a
                    'For carbon sequestration/REDD': 'Forestry',
                    'Forestry unspecified': 'Forestry',
                }
            };

            // use this.setLegendKey() to switch currently active legend.
            mapInstance.legendKey = options.legendKey;
            mapInstance.dealsPerCountryLayer = null;

            var baseLayers = getBaseLayers();
            var contextLayers = getContextLayers();
            var polygonLayers = {};

            // initialize map
            var map = new ol.Map({
                target: settings.target,
                layers: baseLayers.concat(contextLayers),
                view: new ol.View({
                    center: ol.proj.fromLonLat(settings.centerTo),
                    zoom: settings.zoom
                })
            });

            // Layer and source holding countries.
            var countrySource = new ol.source.Vector();
            var countryLayer = new ol.layer.Vector({
                source: countrySource,
                name: "highlightedCountries",
                style: new ol.style.Style({
                    fill: new ol.style.Fill({
                        color: [252, 148, 31, 0.2]
                    }),
                    stroke: new ol.style.Stroke({
                        color: [252, 148, 31, 1],
                        width: 2,
                        lineCap: "round"
                    })
                }),
                visible: settings.visibleLayer == 'countries'
            });
            map.addLayer(countryLayer);

            // Layer and source for the deals per country. All deals are
            // clustered and displayed in the 'centre' of the country.
            var dealsPerCountrySource = new ol.source.Vector();
            var dealsPerCountryCluster = new ol.source.Cluster({
                source: dealsPerCountrySource,
                distance: clusterDistance
            });

            // Layer and source for the deals. All deals are clustered.
            var dealsSource = new ol.source.Vector();
            var dealsCluster = new ol.source.Cluster({
                source: dealsSource,
                distance: clusterDistance
            });

            // Map search if available
            if (settings.searchFieldId) {
                var mapSearch = new google.maps.places.SearchBox(document.getElementById(settings.searchFieldId));
                mapSearch.addListener('places_changed', function() {
                    var places = this.getPlaces();
                    if (places.length != 1) {
                      return;
                    }
                    var loc = places[0].geometry.viewport.toJSON();
                    mapInstance.zoomToExtent(loc.south, loc.west, loc.north, loc.east);
                });
            }

            // Overlay for the container with detailed information after a click
            var featureDetailsElement = $("#" + settings.featureDetailsElement);

            // Draw deals per country with all properties in the geojson.
            function drawCountryInformation(features, countryDealsSource) {
                $.each(features, function (key, country) {
                    // extent.getCenter() returns undefined with ol 4.0, so
                    // calculate it manually.
                    var definedCentre = country.get('centre_coordinates');
                    if (definedCentre) {
                        var lat = definedCentre[0];
                        var lon = definedCentre[1];
                    } else {
                        var extent = country.getGeometry().getExtent();
                        var lat = extent[0] + (extent[2] - extent[0]) / 2;
                        var lon = extent[1] + (extent[3] - extent[1]) / 2;
                    }

                    // Copy the properties of the country, except the geometry
                    var properties = country.getProperties();
                    delete properties.geometry;

                    var countryInfoPoint = new ol.Feature(
                        new ol.geom.Point(ol.proj.fromLonLat([lat, lon]))
                    );

<<<<<<< HEAD
                    // Relabel subcategories
                    var propertyMappings,
                        childCount,
                        parentProp;
                    for (var propertyKey in legendValueMappings) {
                        propertyMappings = legendValueMappings[propertyKey];
                        if (typeof propertyMappings === "undefined") {
                            continue;
                        }
                        if (typeof properties[propertyKey] === "undefined") {
                            properties[propertyKey] = {};
                        }
                        for (var childProp in propertyMappings) {
                            childCount = properties[propertyKey][childProp];
                            if (typeof childCount === "undefined") {
                                continue;
                            }
                            parentProp = propertyMappings[childProp];
                            if (typeof properties[propertyKey][parentProp] === "undefined") {
                                properties[propertyKey][parentProp] = 0;
                            }
                            properties[propertyKey][parentProp] += childCount;
                        }
                    }

=======
>>>>>>> d763033a
                    countryInfoPoint.setProperties(properties);

                    countryDealsSource.addFeature(countryInfoPoint);
                });
            }

            /**
             * Prepare a data array based on the country feature properties.
             *
             * @param features: A list of country features (in the current cluster)
             * @returns {Array}
             */
            function prepareCountryClusterData(features) {

                var data = getBasicClusterData();
                var count = 0;

                // Update "count" of each value based on the feature's values.
                $.each(features, function(index, feature) {
                    // Also update count of features
                    count += feature.getProperties()['deals'];
                    var properties = feature.getProperties()[mapInstance.legendKey];
                    if (!properties) return;

                    for (var prop in properties) {
                        if (properties.hasOwnProperty(prop)) {
                            var searchProp = $.grep(data, function(e) { return e.id === prop; });
                            if (searchProp.length === 1) {
                                searchProp[0].count += properties[prop];
                            }
                        }
                    }
                });
                return {
                    cluster: data,
                    count: count
                };
            }

            /**
             * Prepare a data array based on the deal feature properties.
             *
             * @param features: A list of deal features (in the current cluster)
             * @returns {Array}
             */
            function prepareDealClusterData(features) {

                var data = getBasicClusterData();
                var count = features.length;

                // Update "count" of each value based on the feature's values.
                $.each(features, function(index, feature) {
                    var properties = feature.getProperties();
                    properties = properties[mapInstance.legendKey];
                    if (!properties) return;

                    if (typeof properties === 'string') {
                        properties = [properties];
                    }
                    $.each(properties, function(i, prop) {
                        var searchProp = $.grep(data, function(e) { return e.id == prop; });
                        if (searchProp.length == 1) {
                            searchProp[0].count += 1;
                        }
                    });
                });
                return {
                    cluster: data,
                    count: count
                };
            }

            /**
             * Return an array with an object for each of the current legend
             * attributes. Count is set to 0.
             *
             * @returns {Array}
             */
            function getBasicClusterData() {
                // Collect all possible values
                var data = [];
                $.each(options.legend[mapInstance.legendKey].attributes, function(i, d) {
                    data.push({
                        color: d.color,
                        id: d.id,
                        count: 0
                    });
                });
                return data;
            }

            // Calculate the feature count (maxFeatureCount) in the biggest
            // cluster visible on the map. No need to calculate this if the
            // resolution did not change.
            function calculateClusterInfo(clusterLayerSource, countProperty) {
                if (currentResolution == map.getView().getResolution() && !layerChanged) {
                    return;
                }
                layerChanged = false;
                currentResolution = map.getView().getResolution();
                maxFeatureCount = 0;
                $.each(clusterLayerSource.getFeatures(), function(i, feature) {
                    var clusteredFeatures = feature.get('features');
                    if (countProperty) {
                        var c = 0;
                        $.each(clusteredFeatures, function(j, f) {
                            c += f.getProperties()[countProperty];
                        });
                        maxFeatureCount = Math.max(maxFeatureCount, c);
                    } else {
                        maxFeatureCount = Math.max(
                            maxFeatureCount,
                            getUniqueDealsFromFeatures(clusteredFeatures).length);
                    }
                });
            }

            /**
             * Filter a list of features and return only the first feature of a
             * deal based on its identifier. This removes multipoint entries by
             * keeping only the first point encountered.
             *
             * CAREFUL: This does not really return deals with multipoint
             * geometries, it just returns the first feature of each deal. Use
             * this only for calculating statistics etc., not for mapping!
             *
             * @param features
             * @returns list of deal features.
             */
            function getUniqueDealsFromFeatures(features) {
                var uniqueIds = [];
                return features.filter(function(c) {
                    var id = c.getProperties().identifier;
                    if (uniqueIds.indexOf(id) == -1) {
                        uniqueIds.push(id);
                        return c;
                    }
                });
            }

            // Draw a clustered layer with the properties from the current
            // legend as 'svg-doghnut' surrounding the cluster point.
            function getCountryClusterLayer() {
                return new ol.layer.Vector({
                    source: dealsPerCountryCluster,
                    name: "countries",
                    style: getCountryClusterStyle,
                    visible: settings.visibleLayer == 'countries'
                });
            }

            // Draw a clustered layer with the properties from the current
            // legend as donut surrounding the cluster point.
            function getDealsClusterLayer() {
                return new ol.layer.Vector({
                    name: "deals",
                    source: dealsCluster,
                    style: getDealsClusterStyle,
                    visible: settings.visibleLayer == 'deals'
                });
            }

            function getCountryClusterStyle(feature) {
                calculateClusterInfo(dealsPerCountryCluster, 'deals');

                var clusteredFeatures = feature.get('features');

                var clusterSVG = new Image();
                var clusterData = prepareCountryClusterData(clusteredFeatures);
                var sizeVariables = getChartSizeVariables(clusterData.count);
                clusterSVG.src = 'data:image/svg+xml,' + escape(getSvgChart(clusterData, 'countries', sizeVariables.chartSize));

                return getChartStyle(clusterSVG, clusterData.count.toString(), sizeVariables.chartSize, sizeVariables.fontSize);
            }

            function getDealsClusterStyle(feature) {
                calculateClusterInfo(dealsCluster);

                var clusteredFeatures = feature.get('features');
                var dealFeatures = getUniqueDealsFromFeatures(clusteredFeatures);

                var clusterSVG = new Image();
                var clusterData = prepareDealClusterData(dealFeatures);
                var sizeVariables = getChartSizeVariables(clusterData.count);
                clusterSVG.src = 'data:image/svg+xml,' + escape(getSvgChart(clusterData, 'deals', sizeVariables.chartSize));

                // No cluster text label for single locations (marker)
                var clusterText = clusterData.count > 1 ? clusterData.count.toString() : '';
                return getChartStyle(clusterSVG, clusterText, sizeVariables.chartSize, sizeVariables.fontSize);
            }

            function getBaseLayers() {
                return [
                    new ol.layer.Tile({
                        name: 'osm',
                        visible: true,
                        source: new ol.source.OSM()
                    }),
                    new ol.layer.Tile({
                        name: 'esri_satellite',
                        visible: false,
                        source: new ol.source.XYZ({
                            attributions: 'Tiles &copy; Esri &mdash; Source: Esri, i-cubed, USDA, USGS, AEX, GeoEye, Getmapping, Aerogrid, IGN, IGP, UPR-EGP, and the GIS User Community',
                            url: 'http://server.arcgisonline.com/ArcGIS/rest/services/World_Imagery/MapServer/tile/{z}/{y}/{x}'
                        })
                    }),
                    new ol.layer.Tile({
                        name: 'mapquest_satellite',
                        visible: false,
                        source: new ol.source.BingMaps({
                            key: 'AlP-ATiag3_dWlbAC1mQChWw_SM61c6iDv_NLJexfsE-YeAVJjIL7sgeotE3i8a2',
                            imagerySet: 'aerial'
                        })
                    })
                ];
            }

            function getContextLayers() {
                return [
                    new ol.layer.Image({
                        name: 'land_cover',
                        visible: false,
                        opacity: 0.8,
                        source: new ol.source.ImageWMS({
                            url: 'http://sdi.cde.unibe.ch/geoserver/lo/wms',
                            params: {
                                LAYERS: 'globcover_2009'
                            }
                        }),
                        // Can also be defined as property "legendUrl"
                        legendUrlFunction: function() {
                            var imgParams = {
                                request: 'GetLegendGraphic',
                                service: 'WMS',
                                layer: 'globcover_2009',
                                format: 'image/png',
                                width: 25,
                                height: 25,
                                legend_options: 'forceLabels:1;fontAntiAliasing:1;fontName:Nimbus Sans L Regular;'
                            };
                            return 'http://sdi.cde.unibe.ch/geoserver/lo/wms' + '?' + $.param(imgParams);
                        },
                        dataSourceOwner: 'Source: <a href="http://due.esrin.esa.int/page_globcover.php" target="_blank">ESA</a>'
                    }),
                    new ol.layer.Image({
                        name: 'cropland',
                        visible: false,
                        opacity: 0.8,
                        source: new ol.source.ImageWMS({
                            url: 'http://sdi.cde.unibe.ch/geoserver/lo/wms',
                            params: {
                                LAYERS: 'gl_cropland'
                            }
                        }),
                        legendUrlFunction: function() {
                            var imgParams = {
                                request: 'GetLegendGraphic',
                                service: 'WMS',
                                layer: 'gl_cropland',
                                format: 'image/png',
                                width: 25,
                                height: 25,
                                legend_options: 'forceLabels:1;fontAntiAliasing:1;fontName:Nimbus Sans L Regular;'
                            };
                            return 'http://sdi.cde.unibe.ch/geoserver/lo/wms' + '?' + $.param(imgParams);
                        },
                        dataSourceOwner: 'Source: <a href="http://sedac.ciesin.columbia.edu/data/set/aglands-croplands-2000" target="_blank">Socioeconomic Data and Applications Center (SEDAC)</a>'
                    }),
                    new ol.layer.Tile({
                        name: 'community_lands',
                        visible: false,
                        source: new ol.source.TileArcGISRest({
                            url: 'http://gis-stage.wri.org/arcgis/rest/services/IndigenousCommunityLands/comm_comm_LandMatrix/MapServer/'
                        }),
                        legendUrl: '/static/map/images/legend_community_lands.png',
                        dataSourceOwner: 'Source: <a href="http://www.landmarkmap.org/" target="_blank">LandMark</a>'
                    }),
                    new ol.layer.Tile({
                        name: 'indigenous_lands',
                        visible: false,
                        source: new ol.source.TileArcGISRest({
                            url: 'http://gis-stage.wri.org/arcgis/rest/services/IndigenousCommunityLands/comm_ind_LandMatrix/MapServer'
                        }),
                        legendUrl: '/static/map/images/legend_indigenous_lands.png',
                        dataSourceOwner: 'Source: <a href="http://www.landmarkmap.org/" target="_blank">LandMark</a>'
                    })
                ];
            }

            // Determine the chart size and font size based on the current
            // feature count. Also do some ugly manual tweaking when zoomed out
            // really far.
            function getChartSizeVariables(featureCount) {
                var currMaxClusterRadius = maxClusterRadius;
                if (currentResolution > 10000) {
                    currMaxClusterRadius = 250;
                }
                if (currentResolution > 20000) {
                    currMaxClusterRadius = 200;
                }
                if (currentResolution > 40000) {
                    currMaxClusterRadius = 150;
                }
                var currMaxFontSize = currMaxClusterRadius / 100;
                var minValue = 1;
                var scaleFactor = (featureCount - minValue) / (maxFeatureCount - minValue);
                var chartSize = scaleFactor * (currMaxClusterRadius - minClusterRadius) + minClusterRadius || minClusterRadius;
                var fontSize = scaleFactor * (currMaxFontSize - minFontSize) + minFontSize || minFontSize;
                return {
                    chartSize: chartSize,
                    fontSize: fontSize
                };
            }

            // Return the basic chart style for cluster: Use a SVG image icon
            // and display number of features as text.
            function getChartStyle(clusterSVG, clusterText, chartSize, fontSize) {
                return new ol.style.Style({
                    image: new ol.style.Icon({
                        img: clusterSVG,
                        imgSize: [chartSize, chartSize]
                    }),
                    text: new ol.style.Text({
                        text: clusterText,
                        scale: fontSize,
                        fill: new ol.style.Fill({
                            color: '#222'
                        })
                    })
                });
            }

            // Return a SVG donut chart based on the feature's data.
            function getSvgChart(data, clusterType, chartSize) {
                // Calculate total
                var total = 0;
                $.each(data.cluster, function (i, d) {
                    total += d.count;
                });

                var backgroundColor = clusterType == 'countries' ? '#f9de98' : '#fff';
                var donutWidth = chartSize / 20;

                // SVG and basic circle
                var radius = chartSize / (2 * Math.PI);
                var svg = [
                    '<svg version="1.1" id="Layer_1" xmlns="http://www.w3.org/2000/svg" xmlns:xlink="http://www.w3.org/1999/xlink" x="0px" y="0px" width="' + chartSize + 'px" height="' + chartSize + 'px" viewBox="0 0 ' + chartSize + ' ' + chartSize + '" enable-background="new 0 0 ' + chartSize + ' ' + chartSize + '" xml:space="preserve">',
                    // Basic circle
                    '<circle class="donut-hole" cx="' + chartSize/2 + '" cy="' + chartSize/2 + '" r="' + radius + '" fill="' + backgroundColor + '"></circle>',
                    '<circle class="donut-ring" cx="' + chartSize/2 + '" cy="' + chartSize/2 + '" r="' + radius + '" fill="transparent" stroke="#d2d3d4" stroke-width="' + donutWidth + '"></circle>'
                ];

                var defaultOffset = chartSize / 4; // To make chart start at top (12:00), not right (3:00).
                var totalOffsets = 0;
                $.each(data.cluster, function (i, d) {
                    var offset = chartSize - totalOffsets + defaultOffset;
                    var currValue = d.count / total * chartSize;
                    var currRemainder = chartSize - currValue;
                    var currAttr = $.grep(options.legend[mapInstance.legendKey].attributes, function (e) {
                        return e.id == d.id;
                    });
                    var currColor = "silver";
                    if (currAttr.length == 1) {
                        currColor = currAttr[0].color;
                    }
                    totalOffsets += currValue;

                    svg.push('<circle class="donut-segment" cx="' + chartSize/2 + '" cy="' + chartSize/2 + '" r="' + radius + '" fill="transparent" stroke="' + currColor + '" stroke-width="' + donutWidth + '" stroke-dasharray="' + currValue + ' ' + currRemainder + '" stroke-dashoffset="' + offset + '"></circle>');
                });

                // If it is a single deal location, add a marker
                if (data.count == 1 && clusterType == 'deals') {
                    // Parameters found through try-and-error, there is most
                    // probably a better way ...
                    var translate = chartSize / 2.38;
                    var scale = chartSize / 100;
                    svg.push('<path transform="translate(' + translate + ' ' + translate + ') scale(' + scale + ')" fill="#4a4a4a" d="M8 0c-2.761 0-5 2.239-5 5 0 5 5 11 5 11s5-6 5-11c0-2.761-2.239-5-5-5zM8 8.063c-1.691 0-3.063-1.371-3.063-3.063s1.371-3.063 3.063-3.063 3.063 1.371 3.063 3.063-1.371 3.063-3.063 3.063zM6.063 5c0-1.070 0.867-1.938 1.938-1.938s1.938 0.867 1.938 1.938c0 1.070-0.867 1.938-1.938 1.938s-1.938-0.867-1.938-1.938z" />');
                }

                svg.push('</svg>');
                return svg.join('');
            }

            // Decide which overlay to show.
            function showFeatureDetails(event, features) {
                featureDetailsElement.closest('.map-overlay-content').addClass('is-wide');
                // show empty tab and spinner
                settings.featureDetailsCallback(
                    featureDetailsElement.parent()
                );

                if (settings.visibleLayer == 'countries') {
                    showCountryDetails(features);
                } else {
                    if (features.length == 1) {
                        showSingleDealDetails(features[0])
                    } else {
                        showManyDealDetails(features);
                    }
                }
            }

            /**
             * Show details about a cluster (list) of features.
             *
             * @param features: List of features (not unique deals!)
             */
            function showManyDealDetails(features) {
                // Create a copy of the legend object
                var legend = $.extend(true, {}, options.legend[mapInstance.legendKey]);

                var dealFeatures = getUniqueDealsFromFeatures(features);
                var clusterData = prepareDealClusterData(dealFeatures);

                var count = dealFeatures.length;
                var total = 0;
                $.each(clusterData.cluster, function(i, c) {
                    legend.attributes[i].count = c.count;
                    total += c.count;
                });

                var dealsData = dealFeatures.map(function(f) {
                    var props = f.getProperties();
                    return {
                        id: props.identifier,
                        url: props.url
                    };
                });

                featureDetailsElement.html(Handlebars.templates['deals-many-details']({
                    legend: legend,
                    count: count,
                    total: total,
                    hasMultipleAttributes: count != total,
                    deals: dealsData
                }));

                // Chart
                var chartData = {
                    colors: legend.attributes.map(function(l) { return l.color }),
                    labels: legend.attributes.map(function(l) { return l.label }),
                    data: legend.attributes.map(function(l) { return l.count })
                };
                drawChart(chartData);
            }

            /**
             * Show details about a cluster (list) of deals grouped by country.
             * @param features
             */
            function showCountryDetails(features) {
                // Create a copy of the legend object
                var legend = $.extend(true, {}, options.legend[mapInstance.legendKey]);

                var countries = [];
                var country_names = [];

                // Loop through each feature to get its values. Also collect
                // additional information of the feature (name, url etc.)
                $.each(features, function(i, feature) {
                    var featureProperties = feature.getProperties();

                    // The feature's properties currently active according to the legend.
                    var featurePropertiesLegend = featureProperties[mapInstance.legendKey];
                    if (!featurePropertiesLegend) {
                        return;
                    }

                    var featureTotal = 0;
                    legend.attributes.map(function(l) {
                        if (!l.values) {
                            l.values = [];
                        }
                        var val = featurePropertiesLegend[l.id] || 0;
                        l.values.push(val);
                        featureTotal += val;
                    });

                    countries.push({
                        name: featureProperties.name,
                        total: featureTotal,
                        url: featureProperties.url
                    });
                    country_names.push(featureProperties.name);

                });

                featureDetailsElement.html(Handlebars.templates['countries-details']({
                    title: country_names.join(', '),
                    countries: countries,
                    legend: legend
                }));

                // Chart
                var chartData = {
                    colors: legend.attributes.map(function(l) { return l.color }),
                    labels: legend.attributes.map(function(l) { return l.label }),
                    data: legend.attributes.map(function(l) {
                        return l.values.reduce(function(pv, cv) { return pv + cv; }, 0) || 0;
                    })
                };
                drawChart(chartData);
            }

            /**
             * Show details about a single deal.
             *
             * @param feature
             */
            function showSingleDealDetails(feature) {

                // Collect translated legend values if not available yet.
                if (!mapInstance.legendLabelled) {
                    var legendLabelled = {};
                    for (var legendKey in options.legend) {
                        if (options.legend.hasOwnProperty(legendKey)) {
                            var legendValues = {};
                            $.each(options.legend[legendKey].attributes, function(i, l) {
                                legendValues[l.id] = l.label;
                            });
                            legendLabelled[legendKey] = legendValues;
                        }
                    }
                    mapInstance.legendLabelled = legendLabelled;
                }

                featureDetailsElement.html(Handlebars.templates['deals-single-details']({
                    properties: feature.getProperties()
                }));
            }

            // Display popover on click. Doubleclick should still zoom in.
            map.on("singleclick", function (event) {
                var dealFeature = null;
                var countryFeature = null;
                map.forEachFeatureAtPixel(event.pixel, function (feature, layer) {
                    // use 'active' layer (deals per country or all deals) only.
                    if (layer.get('name') == settings.visibleLayer) {
                        dealFeature = feature;
                    }
                    if (layer.get('name') == "highlightedCountries") {
                        countryFeature = feature;
                    }
                });
                // catch click on 'cluster' first, on countries second.
                if (dealFeature) {
                    showFeatureDetails(event, dealFeature.get("features"))
                }
                else if (countryFeature) {
                    showFeatureDetails(event, [countryFeature])
                }
            });

            // change pointer on hover
            map.on("pointermove", function (evt) {
                var hit = this.forEachFeatureAtPixel(evt.pixel, function(feature, layer) {
                    return true;
                });
                if (hit) {
                    this.getTargetElement().style.cursor = 'pointer';
                } else {
                    this.getTargetElement().style.cursor = '';
                }
            });

            // Listen to zoom events. If autoToggle is active, toggle layers.
            // map.getView().on("change:resolution", function() {
            //     if (settings.autoToggle) {
            //         toggleLayerByResolution();
            //     }
            // });

            // Redraw the layer with the deals per country, with the current
            // legend as properties.
            this.setDealsPerCountryLayer = function() {
                if (this.dealsPerCountryLayer) {
                    // Update only the style
                    this.dealsPerCountryLayer.setStyle(getCountryClusterStyle);
                } else {
                    this.dealsPerCountryLayer = getCountryClusterLayer();
                    map.addLayer(this.dealsPerCountryLayer);

                    // Apparently, it is necessary to re-render the map after
                    // the layer was rendered in order to properly display
                    // the charts on the map. Thanks, OpenLayers ...
                    this.dealsPerCountryLayer.on('render', function() {
                        map.render();
                    });
                }
            };

            // Redraw the layer with the deals, with the current legend as
            // properties.
            this.setDealsLayer = function() {
                if (this.dealsLayer) {
                    // Update only the style
                    this.dealsLayer.setStyle(getDealsClusterStyle);
                } else {
                    this.dealsLayer = getDealsClusterLayer();
                    map.addLayer(this.dealsLayer);

                    // Apparently, it is necessary to re-render the map after
                    // the layer was rendered in order to properly display
                    // the charts on the map. Thanks, OpenLayers ...
                    this.dealsLayer.on('render', function() {
                        map.render();
                    });
                }
            };

            // Load geojson from countries-api and display data.
            this.loadCountries = function() {
                $.ajax(settings.countriesUrl).then(function (response) {
                    var geojsonFormat = new ol.format.GeoJSON();
                    var features = geojsonFormat.readFeatures(response,
                        {featureProjection: "EPSG:3857"}
                    );
                    // countrySource.addFeatures(features);
                    drawCountryInformation(features, dealsPerCountrySource);
                });
            };

            this.loadDeals = function() {
                $.ajax(settings.dealsUrl).then(function(response) {
                    var geojsonFormat = new ol.format.GeoJSON();
                    var features = geojsonFormat.readFeatures(response,
                        {featureProjection: "EPSG:3857"}
                    );
                    dealsSource.addFeatures(features);
                });
            };

            // change the legend and reload the layer with deals.
            this.setLegendKey = function(legendKey) {
                this.legendKey = legendKey;
                // maybe: cache layers in an object.
                this.setDealsPerCountryLayer();
                this.setDealsLayer();
            };

            // Set the value of the autoToggle setting. If true, toggle layers
            // automatically by resolution.
            this.setAutoToggle = function(autoToggle) {
                settings.autoToggle = autoToggle;
                if (autoToggle) {
                    toggleLayerByResolution();
                }
            };

            /**
             * Change the currently visible layer.
             *
             * @param visibleLayer: str. Either "countries" or "deals".
             */
            this.toggleVisibleLayer = function(visibleLayer) {
                settings.visibleLayer = visibleLayer;
                var countriesVisible = visibleLayer == 'countries';

                // Toggle the checkbox
                settings.switchLayerCallback($("[data-show-layer='" + visibleLayer + "'"));

                // Manually refresh the clustering (layerChanged is needed to
                // refresh clustering even though resolution did not change).
                layerChanged = true;
                if (visibleLayer == 'countries') {
                    dealsPerCountryCluster.refresh();
                } else {
                    dealsCluster.refresh();
                }

                this.dealsLayer.setVisible(!countriesVisible);
                countryLayer.setVisible(countriesVisible);
                this.dealsPerCountryLayer.setVisible(countriesVisible);
            };

            // Toggle the layer (country and deals) based on the map's
            // resolution.
            function toggleLayerByResolution() {
                var resolution = map.getView().getResolution();
                var visibleLayer = 'countries';
                if (resolution < autoToggleResolution) {
                    visibleLayer = 'deals';
                }
                if (settings.visibleLayer != visibleLayer) {
                    // Prevent toggling layer (and refreshing clustering) if the
                    // layer did not change.
                    mapInstance.toggleVisibleLayer(visibleLayer);
                }
            }

            // Toggle a base layer based on its name.
            this.toggleBaseLayer = function(layerName) {
                $.each(baseLayers, function(i, layer) {
                    layer.setVisible(layer.get('name') == layerName);
                });
            };

            this.toggleContextLayer = function(checkboxEl) {
                var selectedLayer;
                $.each(contextLayers, function(i, layer) {
                    if (layer.get('name') == checkboxEl.value) {
                        selectedLayer = layer;
                        layer.setVisible(checkboxEl.checked);
                    }
                });
                // Toggle legend if available
                if (!selectedLayer) {
                    return;
                }
                var legendUrl = selectedLayer.get('legendUrl');
                var legendUrlFunction = selectedLayer.get('legendUrlFunction');
                if (legendUrlFunction) {
                    legendUrl = legendUrlFunction();
                }
                var legendHtml = legendUrl ? '<img src="' + legendUrl + '"/>' : '';
                var legendDiv = $(checkboxEl).siblings('.context-layer-legend');
                if (checkboxEl.checked) {
                    legendDiv.html(legendHtml + '<p>' + selectedLayer.get('dataSourceOwner') + '</p>');
                } else {
                    legendDiv.html('');
                }
            };

            this.togglePolygons = function(checkboxEl) {

                // Check if the layer was already loaded
                if (polygonLayers[checkboxEl.value]) {
                    var currentLayer = polygonLayers[checkboxEl.value];
                    currentLayer.setVisible(checkboxEl.checked);
                    return;
                }

                // Load the layer if necessary
                var layerId = checkboxEl.value;
                var layerSettings = settings.polygonLayers[layerId];
                if (!layerSettings) {
                    return;
                }
                $.ajax(layerSettings.url).then(function (response) {
                    var geojsonFormat = new ol.format.GeoJSON();
                    var features = geojsonFormat.readFeatures(
                        response, {
                            dataProjection: 'EPSG:4326',
                            featureProjection: 'EPSG:3857'
                        });
                    var polygonSource = new ol.source.Vector();
                    polygonSource.addFeatures(features);
                    var polygonLayer = new ol.layer.Vector({
                        source: polygonSource,
                        name: layerId,
                        style: new ol.style.Style({
                            fill: new ol.style.Fill({
                                color: hexToRGB(layerSettings.color, 0.4)
                            }),
                            stroke: new ol.style.Stroke({
                                color: layerSettings.color,
                                width: 2,
                                lineCap: "round"
                            })
                        })
                    });
                    map.addLayer(polygonLayer);

                    // Store the layer so it does not need to be queried again
                    polygonLayers[layerId] = polygonLayer;
                });
            };

            /**
             * Draw a chart using ChartsJS in a div#chart. Required a data
             * object with arrays for keys "labels", "data" and "colors."
             *
             * @param chartData
             */
            function drawChart(chartData) {
                var ctx = document.getElementById("chart");
                var doughnutChart = new Chart(ctx, {
                    type: "doughnut",
                    data: {
                        labels: chartData.labels,
                        datasets: [
                            {
                                data: chartData.data,
                                backgroundColor: chartData.colors
                            }
                        ]
                    }
                });
            }

            /**
             *  x and y are intentionally flipped in this method, as this
             *  matches the existing data from the database.
             */
            this.zoomToExtent = function(minx, miny, maxx, maxy) {
                var extent = ol.proj.transformExtent(
                    [miny, minx, maxy, maxx], "EPSG:4326", "EPSG:3857"
                );
                map.getView().fit(extent, map.getSize());
            };

            this.highlightCountry = function(url) {
                $.ajax(url).then(function (response) {
                    var geojsonFormat = new ol.format.GeoJSON();
                    var features = geojsonFormat.readFeatures(
                        response, {featureProjection: "EPSG:3857"}
                    );
                    countrySource.addFeatures(features);
                });
                countryLayer.setVisible(true);
            };

            return this;
        }
    });

    function hexToRGB(hex, alpha) {
        // http://stackoverflow.com/a/28056903/841644
        var r = parseInt(hex.slice(1, 3), 16),
            g = parseInt(hex.slice(3, 5), 16),
            b = parseInt(hex.slice(5, 7), 16);

        if (alpha) {
            return "rgba(" + r + ", " + g + ", " + b + ", " + alpha + ")";
        } else {
            return "rgb(" + r + ", " + g + ", " + b + ")";
        }
    }

    /**
     * Handlebars helper to format number values: Add thousands separator or
     * return "-" if no value.
     */
    Handlebars.registerHelper('numberFormat', function(val) {
        // http://stackoverflow.com/a/2901298/841644
        return val ? val.toString().replace(/\B(?=(\d{3})+(?!\d))/g, ",") : '-';
    });
})(jQuery);<|MERGE_RESOLUTION|>--- conflicted
+++ resolved
@@ -40,13 +40,8 @@
                     'Livestock': 'Agriculture',
                     'Non-food agricultural commodities': 'Agriculture',
                     'Agriculture unspecified': 'Agriculture',
-<<<<<<< HEAD
                     'Timber plantation (for wood and fibre)': 'Forestry',
                     'Forest logging / management (for wood and fibre)': 'Forestry',
-=======
-                    'Timber plantation': 'Forestry',
-                    'Forest logging / management': 'Forestry',
->>>>>>> d763033a
                     'For carbon sequestration/REDD': 'Forestry',
                     'Forestry unspecified': 'Forestry',
                 }
@@ -143,7 +138,6 @@
                         new ol.geom.Point(ol.proj.fromLonLat([lat, lon]))
                     );
 
-<<<<<<< HEAD
                     // Relabel subcategories
                     var propertyMappings,
                         childCount,
@@ -169,8 +163,6 @@
                         }
                     }
 
-=======
->>>>>>> d763033a
                     countryInfoPoint.setProperties(properties);
 
                     countryDealsSource.addFeature(countryInfoPoint);
