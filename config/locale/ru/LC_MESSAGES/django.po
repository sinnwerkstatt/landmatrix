# SOME DESCRIPTIVE TITLE.
# Copyright (C) YEAR THE PACKAGE'S COPYRIGHT HOLDER
# This file is distributed under the same license as the PACKAGE package.
# FIRST AUTHOR <EMAIL@ADDRESS>, YEAR.
#
msgid ""
msgstr ""
"Project-Id-Version: PACKAGE VERSION\n"
"Report-Msgid-Bugs-To: \n"
"POT-Creation-Date: 2023-03-27 17:56+0200\n"
"PO-Revision-Date: 2022-05-30 13:48+0000\n"
"Last-Translator: Angela Harding <coordination@landmatrix.org>\n"
"Language-Team: Russian <http://translate.landmatrix.org/projects/landmatrix/landmatrix/ru/>\n"
"Language: ru\n"
"MIME-Version: 1.0\n"
"Content-Type: text/plain; charset=UTF-8\n"
"Content-Transfer-Encoding: 8bit\n"
"Plural-Forms: nplurals=4; plural=(n%10==1 && n%100!=11 ? 0 : n%10>=2 && n%10<=4 && (n%100<12 || n%100>14) ? 1 : n%10==0 || (n%10>=5 && n%10<=9) || (n%100>=11 && n%100<=14)? 2 : 3);\n"
"X-Generator: Weblate 4.8\n"

msgid "Data"
msgstr "Данные"

msgid "Role"
msgstr "Роль"

#, python-format
msgid "You're receiving this email because you requested a password reset for your user account at %(site_name)s."
msgstr ""

msgid "Please go to the following page and choose a new password:"
msgstr ""

msgid "Your username, in case you’ve forgotten:"
msgstr ""

msgid "Thanks for using our site!"
msgstr ""

#, python-format
msgid "The %(site_name)s team"
msgstr ""

msgid "Account activation on"
msgstr "Активация учетной записи на"

msgid "New comment"
msgstr "Новый комментарий"

#, python-brace-format
msgid "{from_user.full_name} has addressed you in a comment on {obj_desc}:"
msgstr "{from_user.full_name} обратился к вам в комментарии {obj_desc}:"

#, python-brace-format
msgid "{from_user.full_name} has updated {obj_desc}:"
msgstr "{from_user.full_name} обновил {obj_desc}:"

#, python-brace-format
msgid "Please review at {url}"
msgstr "Пожалуйста, просмотрите на {url}"

msgid "Size under contract (leased or purchased area, in ha)"
msgstr "Площадь законтрактованных (приобретенных в аренду или собственность) земель в га"

msgid "Size in operation (production, in ha)"
msgstr "Площадь земель в обработке / в производстве (в га.)"

msgid "Intention of investment"
msgstr "Целевое назначение инвестиции"

msgid "Negotiation status"
msgstr "Статус переговоров"

msgid "Implementation status"
msgstr "Статус реализации"

msgid "On leased area/farmers/households"
msgstr "На земельных участках, приобретенных в аренду /фермеры/домохозяйства"

msgid "Not on leased area/farmers/households (out-grower)"
msgstr "Не на арендованной территории / фермерам / домохозяйствам (сторонний производитель)"

msgid "Current total number of jobs/employees/ daily/seasonal workers"
msgstr "Текущее общее количество рабочих мест/наемных сотрудников/поденных/сезонных работников"

msgid "Current foreign number of jobs/employees/ daily/seasonal workers"
msgstr "Текущее количество поденных/сезонных рабочих (иностранцы)"

msgid "Current domestic number of jobs/employees/ daily/seasonal workers"
msgstr "Текущее количество созданных рабочих мест для местного населения"

msgid "Actors involved in the negotiation / admission process"
msgstr "Заинтересованные стороны, участвующие в процессе переговоров/допуска"

msgid "Crops area/yield/export"
msgstr "Посевная площадь/урожайность/экспорт"

msgid "Livestock area/yield/export"
msgstr "Площадь земель для скотоводства/продуктивность/экспорт"

msgid "Mineral resources area/yield/export"
msgstr "Площадь добычи полезных ископаемых/объем/экспорт"

msgid "Contract farming crops"
msgstr "Сельхозкультуры, выращенные в рамках контрактного фермерства"

msgid "ha"
msgstr "га"

msgid "Contract farming livestock"
msgstr "Скотоводство в рамках контрактного фермерства"

msgid "Comments / History"
msgstr "Комментарии/ История"

msgid "jobs"
msgstr "рабочие места"

msgid "employees"
msgstr "наемные сотрудники"

msgid "workers"
msgstr "работники"

msgid "m3/year"
msgstr "м3/год"

msgid "Location"
msgstr "Расположение"

msgid "Description"
msgstr "Описание"

msgid "Point"
msgstr "Точка"

msgid "Facility name"
msgstr "Название объекта"

msgid "Spatial accuracy level"
msgstr "Уровень пространственной точности"

msgid "Comment"
msgstr "Комментарий"

msgid "Areas"
msgstr "Области"

msgid "Deal"
msgstr "Сделка"

msgid "Contract number"
msgstr "Номер контракта"

msgid "Date"
msgstr "Дата"

msgid "Expiration date"
msgstr "Конечная дата"

msgid "Duration of the agreement"
msgstr "Длительность соглашения"

msgid "years"
msgstr "годы"

msgid "Comment on contract"
msgstr "Оставить комментарий к соглашению"

msgid "Type"
msgstr "Тип"

msgid "Url"
msgstr "Url"

msgid "File"
msgstr "Файл"

msgid "Keep PDF not public"
msgstr "Не открывать свободный доступ к PDF"

msgid "Publication title"
msgstr "Название публикации"

msgid "Name"
msgstr "Имя"

msgid "Organisation"
msgstr "Организация"

msgid "Email"
msgstr "Email"

msgid "Phone"
msgstr "Телефон"

msgid "Includes in-country-verified information"
msgstr "Содержит информацию, подтвержденную источником внутри страны"

msgid "Open Contracting ID"
msgstr "ID данных открытого контрактирования"

msgid "Comment on data source"
msgstr "Примечание об источнике информации"

msgid "Deals"
msgstr "Сделки"

msgid "Created at"
msgstr "Созданны в"

msgid "Involvement type"
msgstr "Тип участия"

msgid "Draft"
msgstr "Активная"

msgid "Live"
msgstr "Перезаписанная"

msgid "Updated"
msgstr "Обновлено"

msgid "Deleted"
msgstr "Удалено"

msgid "Review"
msgstr "Рассмотрение"

msgid "Activation"
msgstr "Активация"

msgid "Rejected"
msgstr "Отклоненная"

msgid "To Delete"
msgstr "На удаление"

msgid "Biofuels"
msgstr "Биотопливо"

msgid "Food crops"
msgstr "Продовольственные культуры"

msgid "Fodder"
msgstr "Фуражные культуры"

msgid "Livestock"
msgstr "Скот"

msgid "Non-food agricultural commodities"
msgstr "Непродовольственная сельхозпродукция"

msgid "Agriculture unspecified"
msgstr "Тип сельского хозяйств не установлен"

msgid "Timber plantation"
msgstr "Промышленная высадка деревьев"

msgid "Forest logging / management"
msgstr "Лесозаготовки / управление лесным хозяйством"

msgid "For carbon sequestration/REDD"
msgstr "Для связывания атмосферного СО2 / СВОД"

msgid "Forestry unspecified"
msgstr "Вид деятельности лесохозяйства не указан"

msgid "Mining"
msgstr "Горнодобыча"

msgid "Oil / Gas extraction"
msgstr "Добыча нефти / газа"

msgid "Tourism"
msgstr "Туризм"

msgid "Industry"
msgstr "Промышленность"

msgid "Conservation"
msgstr "Сохранение"

msgid "Land speculation"
msgstr "Спекуляция землей"

msgid "Renewable energy"
msgstr "Возобновляемая энергия"

msgid "Other"
msgstr "Иное"

msgid "Outright purchase"
msgstr "Покупка с безотлагательной оплатой"

msgid "Lease"
msgstr "Аренда"

msgid "Concession"
msgstr "Концессия"

msgid "Exploitation permit / license / concession (for mineral resources)"
msgstr "Разрешение / лицензия / концессия на разработку (полезных ископаемых)"

msgid "Pure contract farming"
msgstr "Только фермерство на контрактной основе"

msgid "Intended (Expression of interest)"
msgstr "Предварительная (выражение интереса)"

msgid "Intended (Under negotiation)"
msgstr "Предварительная (на стадии переговоров)"

msgid "Intended (Memorandum of understanding)"
msgstr "Предварительная (Меморандум о взаимопонимании)"

msgid "Concluded (Oral Agreement)"
msgstr "Заключенная (устное соглашение)"

msgid "Concluded (Contract signed)"
msgstr "Заключенная (подписан договор)"

msgid "Concluded (Change of ownership)"
msgstr "Заключенная (смена собственника)"

msgid "Failed (Negotiations failed)"
msgstr "Не состоявшаяся (переговоры сорвались)"

msgid "Failed (Contract cancelled)"
msgstr "Не состоявшаяся (договор прекращен)"

msgid "Contract expired"
msgstr "Истечение срока договора"

msgid "Government / state institutions (government, ministries, departments, agencies etc.)"
msgstr "Правительство / Государственные институции (правительство, министерства, департаменты, ведомства, проч.)"

msgid "Traditional land-owners / communities"
msgstr "Традиционные землевладельцы/общины"

msgid "Traditional local authority (e.g. Chiefdom council / Chiefs)"
msgstr "Традиционные местные органы власти (вожди, совет старейшин)"

msgid "Broker"
msgstr "Брокер"

msgid "Intermediary"
msgstr "Посредник"

msgid "Other (please specify)"
msgstr "Иное (пожалуйста, конкретизируйте)"

msgid "Indigenous Peoples traditional or customary rights recognized by government"
msgstr "Признанные правительством права коренных народов, закрепленные обычаем или традицией"

msgid "Indigenous Peoples traditional or customary rights not recognized by government"
msgstr "Не признанные правительством права коренных народов, закрепленные обычаем или традицией"

msgid "Community traditional or customary rights recognized by government"
msgstr "Признанные правительством права общин, закрепленные обычаем или традицией"

msgid "Community traditional or customary rights not recognized by government"
msgstr "Не признанные правительством права общин, закрепленные обычаем или традицией"

msgid "Environmental degradation"
msgstr "Деградация окружающей среды"

msgid "Socio-economic"
msgstr "Социально-экономические последствия"

msgid "Cultural loss"
msgstr "Культурные потери"

msgid "Eviction"
msgstr "Принудительное выселение"

msgid "Displacement"
msgstr "Вынужденная миграция"

msgid "Violence"
msgstr "Насилие"

msgid "Health"
msgstr "Здравоохранение"

msgid "Education"
msgstr "Образование"

msgid "Productive infrastructure (e.g. irrigation, tractors, machinery...)"
msgstr "производственная инфраструктура (напр., орошение, тракторы, механическое оборудование, …)"

msgid "Roads"
msgstr "Дороги"

msgid "Capacity building"
msgstr "Институционное развитие"

msgid "Financial support"
msgstr "Финансовая поддержка"

msgid "Community shares in the investment project"
msgstr "Доли общин в инвестиционном проекте"

msgid "State"
msgstr "Состояние"

msgid "Private (smallholders)"
msgstr "Частная собственность (мелкие землевладельцы)"

msgid "Private (large-scale farm)"
msgstr "Частная собственность (крупные фермерские хозяйства)"

msgid "Community"
msgstr "Местное сообщество"

msgid "Indigenous people"
msgstr "Коренное население"

msgid "Commercial (large-scale) agriculture"
msgstr "Коммерческое (крупное) сельхозпроизводство"

msgid "Smallholder agriculture"
msgstr "Сельхозпроизводство мелких землевладельцев"

msgid "Shifting cultivation"
msgstr "Подсечно-переложное земледелие"

msgid "Pastoralism"
msgstr "Пастбищное животноводство"

msgid "Hunting/Gathering"
msgstr "Охота/собирательство"

msgid "Forestry"
msgstr "Лесное хозяйство"

msgid "per ha"
msgstr "на 1 га"

msgid "for specified area"
msgstr "для указанной области"

msgid "Not consulted"
msgstr "Консультации не проводились"

msgid "Limited consultation"
msgstr "Урезанные консультации"

msgid "Free, Prior and Informed Consent (FPIC)"
msgstr "Свободное, предварительное, и информированное согласие (СПИС)"

msgid "Consent"
msgstr "Согласие"

msgid "Mixed reaction"
msgstr "Неоднозначная реакция"

msgid "Rejection"
msgstr "Несогласие"

msgid "Cropland"
msgstr "Пахотные земли"

msgid "Forest land"
msgstr "Лесные угодья"

msgid "Pasture"
msgstr "Пастбища"

msgid "Shrub land/Grassland (Rangeland)"
msgstr "Сенокосные угодья"

msgid "Marginal land"
msgstr "Малопродуктивные земли"

msgid "Wetland"
msgstr "Заболоченные земли"

msgid "Other land (e.g. developed land – specify in comment field)"
msgstr "Иное (например, \"район застройки\" – укажите в поле для комментариев)"

msgid "Accacia"
msgstr "Аккация"

msgid "Alfalfa"
msgstr "Люцерна"

msgid "Seaweed / Macroalgae(unspecified)"
msgstr "Морские водоросли/макроводоросли (не указано)"

msgid "Almond"
msgstr "Мигдаль"

msgid "Aloe Vera"
msgstr "Алоэ вера"

msgid "Apple"
msgstr "Яблоко"

msgid "Aquaculture (unspecified crops)"
msgstr "Аквакультура (не указано)"

msgid "Bamboo"
msgstr "Бамбук"

msgid "Banana"
msgstr "Банан"

msgid "Bean"
msgstr "Фасоль"

msgid "Bottle Gourd"
msgstr "Лагенария (горлянка)"

msgid "Barley"
msgstr "Ячмень"

msgid "Buckwheat"
msgstr "Гречка"

msgid "Cacao"
msgstr "Какао"

msgid "Cassava (Maniok)"
msgstr "Маниок"

msgid "Cashew"
msgstr "Кешью"

#, fuzzy
msgid "Chat"
msgstr "Кат"

msgid "Cherries"
msgstr "Вишни"

msgid "Canola"
msgstr "Рапс"

msgid "Coconut"
msgstr "Кокос"

msgid "Coffee Plant"
msgstr "Кофейное дерево"

msgid "Cotton"
msgstr "Хлопок"

msgid "Cereals (unspecified)"
msgstr "Зерновые (не указано)"

msgid "Corn (Maize)"
msgstr "Кукуруза"

msgid "Croton"
msgstr "Кротон"

msgid "Castor Oil Plant"
msgstr "Касторовое масло"

msgid "Citrus Fruits (unspecified)"
msgstr "Цитрусовые фрукты (не указано)"

msgid "Dill"
msgstr "Укроп"

msgid "Eucalyptus"
msgstr "Эквалипт"

msgid "Flowers (unspecified)"
msgstr "Цветы (не указано)"

msgid "Fig-Nut"
msgstr "Инжир-орех"

msgid "Fodder Plants (unspecified)"
msgstr "Кормовые культуры (не указано)"

msgid "Food crops (unspecified)"
msgstr "Продовольственные культуры (не указано)"

msgid "Fruit (unspecified)"
msgstr "Фрукты (не указано)"

msgid "Grapes"
msgstr "Виноград"

msgid "Grains (unspecified)"
msgstr "Зерновые (не указано)"

msgid "Herbs (unspecified)"
msgstr "Травы (не указано)"

msgid "Jatropha"
msgstr "Ятрофа"

msgid "Lentils"
msgstr "Чечевица"

msgid "Mango"
msgstr "Манго"

msgid "Mustard"
msgstr "Горчица"

msgid "Oats"
msgstr "Овес"

msgid "Oil Seeds (unspecified)"
msgstr "Масличные семена (не указано)"

msgid "Oleagionous plant"
msgstr "Масличное растение"

msgid "Olives"
msgstr "Оливки"

msgid "Onion"
msgstr "Лук"

msgid "Oil Palm"
msgstr "Пальмовое масло"

msgid "Other crops (please specify)"
msgstr "Другие культуры (пожалуйста, укажите)"

msgid "Palms"
msgstr "Пальмовые"

msgid "Papaya"
msgstr "Папайя"

msgid "Passion fruit"
msgstr "Маракуйя"

msgid "Peanut (groundnut)"
msgstr "Арахис"

msgid "Pepper"
msgstr "Перец"

msgid "Peas"
msgstr "Горох"

msgid "Pine"
msgstr "Сосна"

msgid "Pineapple"
msgstr "Ананас"

msgid "Pulses (unspecified)"
msgstr "Бобовые (не указано)"

msgid "Pomegranate"
msgstr "Гранат"

msgid "Pongamia Pinnata"
msgstr "Понгамия (Каранджа)"

msgid "Potatoes"
msgstr "Картофель"

msgid "Rapeseed"
msgstr "Рапс"

msgid "Rice (hybrid)"
msgstr "Рис (гибридные)"

msgid "Rice"
msgstr "Рис"

msgid "Roses"
msgstr "Розы"

msgid "Rubber tree"
msgstr "Каучуковое дерево"

msgid "Rye"
msgstr "Рожь"

msgid "Seeds Production (unspecified)"
msgstr "Производство семян (не указано)"

msgid "Sesame"
msgstr "Кунжут"

msgid "Sorghum"
msgstr "Соргум"

msgid "Soya Beans"
msgstr "Соя"

msgid "Spices (unspecified)"
msgstr "Специи (не указано)"

msgid "Sisal"
msgstr "Сизаль"

msgid "Sugar beet"
msgstr "Сахарная свекла"

msgid "Sugar Cane"
msgstr "Сахарный тростник"

msgid "Sugar (unspecified)"
msgstr "Сахар (не указано)"

msgid "Sun Flower"
msgstr "Подсолнух"

msgid "Sweet Potatoes"
msgstr "Батат"

msgid "Tobacco"
msgstr "Табак"

msgid "Tea"
msgstr "Чай"

msgid "Teff"
msgstr "Теф"

msgid "Teak"
msgstr "Тиковое дерево"

msgid "Tomatoes"
msgstr "Томаты"

msgid "Trees (unspecified)"
msgstr "Древесина (не указано)"

msgid "Vegetables (unspecified)"
msgstr "Овощи (не указано)"

msgid "Vineyard"
msgstr "Виноградник"

msgid "Wheat"
msgstr "Пшеница"

msgid "Yam"
msgstr "Ямс"

msgid "Aquaculture (animals)"
msgstr "Аквакультура (животные)"

msgid "Beef Cattle"
msgstr "Мясной скот"

msgid "Cattle"
msgstr "Крупный рогатый скот"

msgid "Dairy Cattle"
msgstr "Молочный скот"

msgid "Fish"
msgstr "Рыба"

msgid "Goats"
msgstr "Козы"

msgid "Other livestock (please specify)"
msgstr "Другой скот (пожалуйста, укажите)"

msgid "Pork"
msgstr "Свинина"

msgid "Poultry"
msgstr "Домашняя птица"

msgid "Sheep"
msgstr "Овцы"

msgid "Shrimp"
msgstr "Креветки"

msgid "Aluminum"
msgstr "Алюминий"

msgid "Asphaltite"
msgstr "Асфальтит"

msgid "Anthracite"
msgstr "Антрацит"

msgid "Barite"
msgstr "Барит"

msgid "Basalt"
msgstr "Базальт"

msgid "Bauxite"
msgstr "Боксит"

msgid "Bentonite"
msgstr "Бентонит"

msgid "Building materials"
msgstr "Строительные материалы"

msgid "Carbon"
msgstr "Углерод"

msgid "Chromite"
msgstr "Хромит"

msgid "Clay"
msgstr "Глина"

msgid "Coal"
msgstr "Уголь"

msgid "Cobalt"
msgstr "Кобальт"

msgid "Copper"
msgstr "Медь"

msgid "Diamonds"
msgstr "Бриллианты"

msgid "Emerald"
msgstr "Изумруд"

msgid "Feldspar"
msgstr "Полевые шпаты"

msgid "Fluoride"
msgstr "Фтор"

msgid "Gas"
msgstr "Газ"

msgid "Gold"
msgstr "Золото"

msgid "Granite"
msgstr "Гранит"

msgid "Gravel"
msgstr "Гравий"

msgid "Heavy Mineral Sands"
msgstr "Тяжелые минеральные пески"

msgid "Ilmenite"
msgstr "Ильменит"

msgid "Iron"
msgstr "Железо"

msgid "Jade"
msgstr "Нефрит"

msgid "Lead"
msgstr "Свинец"

msgid "Limestone"
msgstr "Известняк"

msgid "Lithium"
msgstr "Литий"

msgid "Magnetite"
msgstr "Магнетит"

msgid "Molybdenum"
msgstr "Молибден"

msgid "Manganese"
msgstr "Марганец"

msgid "Marble"
msgstr "Мрамор"

msgid "Nickel"
msgstr "Никель"

msgid "Other minerals (please specify)"
msgstr "Прочие полезные ископаемые (пожалуйста, укажите)"

msgid "Petroleum"
msgstr "Нефть"

msgid "Phosphorous"
msgstr "Фосфор"

msgid "Platinum"
msgstr "Платина"

msgid "Hydrocarbons (e.g. crude oil)"
msgstr "Углеводороды (например, сырая нефть)"

msgid " Pyrolisis Plant"
msgstr " Пиролизная установка"

msgid "Rutile"
msgstr "Рутил"

msgid "Sand"
msgstr "Песок"

msgid "Silica"
msgstr "Кремнезем"

msgid "Silver"
msgstr "Серебро"

msgid "Salt"
msgstr "Соль"

msgid "Stone"
msgstr "Камень"

msgid "Tin"
msgstr "Олово"

msgid "Titanium"
msgstr "Титан"

msgid "Uranium"
msgstr "Уран"

msgid "Zinc"
msgstr "Цинк"

msgid "Groundwater"
msgstr "Грунтовые воды"

msgid "Surface water"
msgstr "Поверхностные воды"

msgid "River"
msgstr "Река"

msgid "Lake"
msgstr "Озеро"

msgid "Confidential flag"
msgstr "Знак о конфиденциальности"

msgid "No country"
msgstr "Страна не указана"

msgid "High-income country"
msgstr "Страна с высоким уровнем дохода"

msgid "No datasources"
msgstr "Нет источников данных"

msgid "No operating company"
msgstr "Операционная компания не указана"

msgid "No known investor"
msgstr "Инвестор неизвестен"

msgid "Media report"
msgstr "Сообщения СМИ"

msgid "Research Paper / Policy Report"
msgstr "Научная статья / Аналитический отчет об обязательных процедурах"

msgid "Government sources"
msgstr "Правительственные источники"

msgid "Company sources"
msgstr "Источники компании"

msgid "Contract (contract farming agreement)"
msgstr "Контракт (соглашение о контрактном фермерстве)"

msgid "Personal information"
msgstr "Личные сведения"

msgid "Crowdsourcing"
msgstr "Краудсорсинг"

msgid "Other (Please specify in comment field)"
msgstr "Иное (пожалуйста, уточните в поле для комментирования)"

msgid "Country"
msgstr "Страна"

msgid "Administrative region"
msgstr "Административный район"

msgid "Approximate location"
msgstr "Примерное расположение"

msgid "Exact location"
msgstr "Точное расположение"

msgid "Coordinates"
msgstr "Координаты"

msgid "Region"
msgstr "Регион"

msgid "Code ISO 3166-1 alpha2"
msgstr "Код ISO 3166-1 alpha2"

msgid "Code ISO 3166-1 alpha3"
msgstr "Код ISO 3166-1 alpha3"

msgid "Latitude of central point"
msgstr "Широта центральной точки"

msgid "Longitude of central point"
msgstr "Широта центральной точки"

msgid "Latitude of southernmost point"
msgstr "Широта крайней южной точки"

msgid "Longitude of westernmost point"
msgstr "Долгота крайней западной точки"

msgid "Latitude of northernmost point"
msgstr "Широта крайней северной точки"

msgid "Longitude of easternmost point"
msgstr "Долгота крайней восточной точки"

msgid "Democracy index"
msgstr "Индекс демократии"

msgid "Corruption perception index"
msgstr "Индекс восприятия коррупции"

msgid "High income"
msgstr "Высокий уровень дохода"

msgid "Locations"
msgstr "Является страной назначения"

msgid "Target country"
msgstr "Целевая страна"

msgid "Intended size (in ha)"
msgstr "Запланированная площадь (в га.)"

msgid "Comment on land area"
msgstr "Примечания к площади земель"

msgid "Comment on intention of investment"
msgstr "Примечания к предполагаемой инвестиции"

msgid "Nature of the deal"
msgstr "Характер сделки"

msgid "Comment on nature of the deal"
msgstr "Примечания к характеру сделки"

msgid "Comment on negotiation status"
msgstr "Примечания к статусу переговоров"

msgid "Comment on implementation status"
msgstr "Примечания к статусу исполнения"

msgid "Purchase price"
msgstr "Цена покупки"

msgid "Purchase price currency"
msgstr "Валюта покупки"

msgid "Purchase price area type"
msgstr "Тип участка за эту цену"

msgid "Purchase price area"
msgstr "Площадь участка за эту цену"

msgid "Comment on purchase price"
msgstr "Примечания к цене покупки"

msgid "Annual leasing fee"
msgstr "Годовая арендная плата"

msgid "Annual leasing fee currency"
msgstr "Годовая арендная плата, валюта"

msgid "Annual leasing fee area type"
msgstr "Годовая стоимость аренды, тип участка"

msgid "Annual leasing fee area"
msgstr "Площадь участка за эту цену аренды"

msgid "Comment on leasing fee"
msgstr "Примечания к стоимости аренды"

msgid "On leased / purchased"
msgstr "На земельном участке, приобретенном в аренду / собственность"

msgid "Not on leased / purchased (out-grower)"
msgstr "Не на сданной в аренду/собственности (сторонний производитель)"

msgid "Comment on contract farming"
msgstr "Примечания к контрактному фермерству"

msgid "Contracts"
msgstr "Контракты"

msgid "Jobs created (total)"
msgstr "Создано рабочих мест (всего)"

msgid "Planned number of jobs (total)"
msgstr "Запланировано создание рабочих мест (всего)"

msgid "Planned employees (total)"
msgstr "Планируемое количество наемных сотрудников (всего)"

msgid "Planned daily/seasonal workers (total)"
msgstr "Планируемое количество поденных/сезонных работников"

msgid "Comment on jobs created (total)"
msgstr "Примечания к созданным рабочим местам (всего)"

msgid "Jobs created (foreign)"
msgstr "Созданные рабочие места (иностранцы)"

msgid "Planned number of jobs (foreign)"
msgstr "Планируемое количество рабочих мест (иностранцы)"

msgid "Planned employees (foreign)"
msgstr "Планируемое количество наемных сотрудников (иностранцы)"

msgid "Planned daily/seasonal workers (foreign)"
msgstr "Планируемое количество поденных/сезонных работников (иностранцы)"

msgid "Comment on jobs created (foreign)"
msgstr "Примечания к созданным рабочим местам (иностранцы)"

msgid "Jobs created (domestic)"
msgstr "Созданные рабочие места (местное население)"

msgid "Planned number of jobs (domestic)"
msgstr "Планируемое количество рабочих мест (местное население)"

msgid "Planned employees (domestic)"
msgstr "Планируемое количетво наемных сотрудников (местное население)"

msgid "Planned daily/seasonal workers (domestic)"
msgstr "Планируемое количество поденных/сезонных рабочих (местное население)"

msgid "Comment on jobs created (domestic)"
msgstr "Примечание к созданным рабочим местам"

msgid "Name of investment project"
msgstr "Название инвестиционного проекта"

msgid "Comment on investment chain"
msgstr "Примечания к инвестиционной цепочке"

msgid "Data sources"
msgstr "Источники информации"

msgid "Name of community"
msgstr "Название общины"

msgid "Name of indigenous people"
msgstr "Название коренного народа"

msgid "Comment on communities / indigenous peoples affected"
msgstr "Примечания к общинам / коренным народам, чьи интересы задевает сделка"

msgid "Recognition status of community land tenure"
msgstr "Статус признания общинного землевладения"

msgid "Comment on recognition status of community land tenure"
msgstr "Примечания к статусу признания общинного землевладения"

msgid "Community consultation"
msgstr "Общественные слушания"

msgid "Comment on consultation of local community"
msgstr "Примечания к консультациям с местной общиной"

msgid "Community reaction"
msgstr "Реакция общины"

msgid "Comment on community reaction"
msgstr "Примечания к реакции общины"

msgid "Presence of land conflicts"
msgstr "Наличие земельных конфликтов"

msgid "Comment on presence of land conflicts"
msgstr "Примечания к наличию земельных конфликтов"

msgid "Displacement of people"
msgstr "Вынужденная миграция людей"

msgid "Number of people actually displaced"
msgstr "Фактическое количество людей, подвергшихся вынужденной миграции"

msgid "Number of households actually displaced"
msgstr "Фактическое количество домохозяйств, подвергшихся вынужденной миграции"

msgid "Number of people displaced out of their community land"
msgstr "Количество людей, вытесненных с земель их общины"

msgid "Number of people displaced staying on community land"
msgstr "Количество вытесненных людей, подолжающих оставаться на землях общины"

msgid "Number of households displaced \"only\" from their agricultural fields"
msgstr "Количество домохозяйств, вытесненных ТОЛЬКО Со своих сельскохозяйственных земель"

msgid "Number of people facing displacement once project is fully implemented"
msgstr "Количество людей, которым грозит вынужденная миграция после полного осуществления проекта"

msgid "Comment on displacement of people"
msgstr "Примечания к вынужденной миграции людей"

msgid "Negative impacts for local communities"
msgstr "Неблагоприятное воздействие на местные общины"

msgid "Comment on negative impacts for local communities"
msgstr "Примечание к неблагоприятному воздействию на местные общины"

msgid "Promised compensation (e.g. for damages or resettlements)"
msgstr "Обещанная компенсация (напр., понесенных убытков и расходов на переезд)"

msgid "Received compensation (e.g. for damages or resettlements)"
msgstr "Полученная компенсация (напр., понесенных убытков и расходов на переезд)"

msgid "Promised benefits for local communities"
msgstr "Обещанные преимущества для местных общин"

msgid "Comment on promised benefits for local communities"
msgstr "Примечания к обещанным преимуществам для местных общин"

msgid "Materialized benefits for local communities"
msgstr "Воплощенные преимущества для местных общин"

msgid "Comment on materialized benefits for local communities"
msgstr "Примечания к воплощенным преимуществам для местных общин"

msgid "Presence of organizations and actions taken (e.g. farmer organizations, NGOs, etc.)"
msgstr "Участие организаций и предпринятые действия (напр, фермерских организаций, НПО, др.)"

msgid "Former land owner"
msgstr "Предыдущий собственник земли"

msgid "Comment on former land owner"
msgstr "Примечания к предыдущему собственнику земли"

msgid "Former land use"
msgstr "Предыдущее целевое использование земли"

msgid "Comment on former land use"
msgstr "Примечания к предыдущему целевому использованию земли"

msgid "Former land cover"
msgstr "Предыдущий почвенно-растительный покров"

msgid "Comment on former land cover"
msgstr "Примечания к предыдыдущему почвенно-растительному покрову"

msgid "Comment on crops"
msgstr "Примечания к сельхозкультурам"

msgid "Comment on livestock"
msgstr "Примечания к скотоводству"

msgid "Comment on mineral resources"
msgstr "Комментарий по добычи полезных ископаемых"

msgid "Comment on contract farming crops"
msgstr "Примечания к сельхозкультурам, выращенным в рамках контрактного фермерства"

msgid "Comment on contract farming livestock"
msgstr "Примечания к скотоводству в рамках контрактного фермерства"

msgid "Has domestic use"
msgstr "Использование внутри страны"

msgid "Domestic use"
msgstr "Использование внутри страны"

msgid "Has export"
msgstr "Частичный экспорт"

msgid "Export"
msgstr "Экспорт"

msgid "Country 1"
msgstr "Страна 1"

msgid "Country 1 ratio"
msgstr "Доля Страны 1"

msgid "Country 2"
msgstr "Страна 2"

msgid "Country 2 ratio"
msgstr "Доля Страны 2"

msgid "Country 3"
msgstr "Страна 3"

msgid "Country 3 ratio"
msgstr "Доля Страны 3"

msgid "Comment on use of produce"
msgstr "Примечания к использованию продукции"

msgid "In country processing of produce"
msgstr "Переработка продукции внутри страны"

msgid "Comment on in country processing of produce"
msgstr "Примечания по переработке продукции внутри страны"

msgid "Processing facilities / production infrastructure of the project (e.g. oil mill, ethanol distillery, biomass power plant etc.)"
msgstr "Производственные сооружения / инфраструктура проекта (напр., мельница, спиртозавод, биотопливная электростанция, др.)"

msgid "In-country end products of the project"
msgstr "Конечные продукты проекта внутри страны"

msgid "Water extraction envisaged"
msgstr "Планируемый забор воды"

msgid "Comment on water extraction envisaged"
msgstr "Примечания к планируемому забору воды"

msgid "Source of water extraction"
msgstr "Источник забора воды"

msgid "Comment on source of water extraction"
msgstr "Примечания к источнику забора воды"

msgid "Comment on how much do investors pay for water"
msgstr "Примечания к размеру оплаты за использование воды"

msgid "Water extraction amount"
msgstr "Объемы забора воды"

msgid "Comment on how much water is extracted"
msgstr "Примечания к объему забора воды"

msgid "Use of irrigation infrastructure"
msgstr "Использование ирригационной инфраструктуры"

msgid "Comment on use of irrigation infrastructure"
msgstr "Примечания к использованию ирригационной инфраструктуры"

msgid "Water footprint of the investment project"
msgstr "Нагрузка инвестиционного проекта на водные ресурсы"

msgid "Comment on gender-related info"
msgstr "Причмечания к информации о гендерных факторах"

msgid "Overall comment"
msgstr "Общие примечания"

msgid "Comment why this deal is private"
msgstr "Объясните, почему эта сделка является частной"

msgid "Parent companies"
msgstr "Материнские компании"

msgid "Top parent companies"
msgstr "Основные материнские компании"

msgid "Current contract size"
msgstr "Текущий размер контракта"

msgid "Created"
msgstr "Создано"

msgid "Last update"
msgstr "Последнее обновление"

msgid "Last full update"
msgstr "Последнее полное обновление"

msgid "Country of registration/origin"
msgstr "Страна регистрации/происхождения"

msgid "Government"
msgstr "Правительство"

msgid "Government institution"
msgstr "Государственное учреждение"

msgid "State-/government (owned) company"
msgstr "Государственная компания"

msgid "Semi state-owned company"
msgstr "Полугосударственная компания"

msgid "Asset management firm"
msgstr "Фирма по управлению активами"

msgid "Bilateral Development Bank / Development Finance Institution"
msgstr "Двусторонний банк развития / Финансовая институция развития"

msgid "Stock-exchange listed company"
msgstr "Компания, имеющая листинг на фондовой бирже"

msgid "Commercial Bank"
msgstr "Коммерческий банк"

msgid "Insurance firm"
msgstr "Страховая компания"

msgid "Investment Bank"
msgstr "Инвестиционный банк"

msgid "Investment fund"
msgstr "Инвестиционный фонд"

msgid "Multilateral Development Bank (MDB)"
msgstr "Многосторонний банк развития"

msgid "Private company"
msgstr "Частная компания"

msgid "Private equity firm"
msgstr "Частная инвестиционная компания"

msgid "Individual entrepreneur"
msgstr "Частный предприниматель"

msgid "Non - Profit organization (e.g. Church, University etc.)"
msgstr "Неприбыльная организация (например, церковь, университет, др.)"

msgid "Other (please specify in comment field)"
msgstr "Иное (пожалуйста, уточните в поле для комментариев)"

msgid "Classification"
msgstr "Классификация"

msgid "Investor homepage"
msgstr "Домашняя страница компании-инвестора"

msgid "Opencorporates link"
msgstr "Ссылка на компанию-инвестора на Opencorporates"

msgid "Investor"
msgstr "Инвестор"

msgid "Venture Company"
msgstr "Венчурная компания"

msgid "Parent company"
msgstr "Материнская компания"

msgid "Tertiary investor/lender"
msgstr "Третичный инвестор/заимодатель"

msgid "Relation type"
msgstr "Тип отношения"

msgid "Shares/Equity"
msgstr "Доли капитала"

msgid "Debt financing"
msgstr "Привлечение заемного капитала"

msgid "Investment type"
msgstr "Тип инвестирования"

msgid "Ownership share"
msgstr "Доля в капитале"

msgid "Loan amount"
msgstr "Размер займа"

msgid "Loan currency"
msgstr "Валюта займа"

msgid "Loan date"
msgstr "Дата займа"

msgid "Subsidiary of parent company"
msgstr "Дочерняя компания компании-учредителя"

msgid "Local branch of parent company"
msgstr "Местный филиал компании-учредителя"

msgid "Joint venture of parent companies"
msgstr "Совместное предприятие материнских компаний"

msgid "Parent relation"
msgstr "Отношения с компаниями-учредителями"

msgid "Investor Venture Involvement"
msgstr "Вовлеченность инвестора в проект"

msgid "Investor Venture Involvements"
msgstr "Вовлеченность инвестора в проекты"

msgid "<is PARENT of>"
msgstr "<является МАТЕРИНСКОЙ КОМПАНИЕЙ для>"

msgid "<is INVESTOR of>"
msgstr "<является ИНВЕСТОРОМ для>"

msgid "Server Error"
msgstr "Ошибка сервера"

msgid "Looks like something went wrong"
msgstr "Кажется, что-то пошло не так"

msgid "We track these errors automatically, but if the problem persists feel free to contact us. In the meantime, try refreshing."
msgstr "Подобные ошибки отслеживаются автоматически, но если проблема продолжит возникать, можно сообщить о ней лично. Тем временем попробуйте обновить страницу."

#, python-format
msgid "The language \"%s\" is not supported"
msgstr "Язык \"%s\" не поддерживается"

msgid "Debug"
msgstr "Отладить"

msgid "Info"
msgstr "Справка"

msgid "Success"
msgstr "Успешное завершение"

msgid "Warning"
msgstr "Предупреждение"

msgid "Error"
msgstr "Ошибка"

msgid "Title"
msgstr "Заголовок"

msgid "Text"
msgstr "Текст"

msgid "Level"
msgstr "Уровень"

msgid "Allow users to hide message"
msgstr "Позволить пользователям скрывать сообщение"

msgid "Store check off in cookie (expires in 365 days) so that users can choose to not display the messagea again."
msgstr "Cохранить отметку в файле cookie (срок хранения — 365 дней), чтобы пользователи могли выбрать опцию \"больше не показывать это сообщение\"."

msgid "After this date the message will not be displayed anymore"
msgstr "По прошествию этой даты сообщение перестанет отображаться"

msgid "Is active"
msgstr "Активное"

msgid "Message"
msgstr "Сообщение"

msgid "Messages"
msgstr "Сообщения"

msgid "Project not started"
msgstr "Проект не начат"

msgid "Startup phase (no production)"
msgstr "Начальная стадия (производство отсутствует)"

msgid "In operation (production)"
msgstr "Действующий проект (идет производство)"

msgid "Project abandoned"
msgstr "Брошенный проект"

msgid "Unknown"
msgstr "Неизвестно"

msgid "Agriculture"
msgstr "Сельское хозяйство"

msgid "Renewable Energy"
msgstr "Возобновляемая энергия"

msgid "Spatial accuracy"
msgstr "Пространственная точность"

msgid "About"
msgstr "О"

msgid "Access more information about this contract on OpenLandContracts.org"
msgstr "Получите дополнительную информацию об этом контракте на OpenLandContracts.org"

msgid "Account confirmed"
msgstr "Аккаунт подтвержден"

msgid "Accountability"
msgstr "Подотчетность"

msgid "Actions"
msgstr "Действия"

msgid "Activate"
msgstr "Активировать"

msgid "Activate submitted version replacing currently active version"
msgstr "Активировать представленную версию, заменив текущую активную версию"

msgid "Activated"
msgstr "Активировано"

msgid "Activated by me"
msgstr "Активировано мной"

msgid "Active"
msgstr "Активная"

msgid "Active deals with public filter ok, not confidential."
msgstr "Активные сделки с общедоступным фильтром, не конфиденциальные."

msgid "Add"
msgstr "Добавить"

msgid "Add a deal"
msgstr "Добавить сделку"

msgid "Add comment"
msgstr "Добавить примечание"

msgid "Add GeoJSON"
msgstr "Добавить GeoJSON"

msgid "Adding new deal"
msgstr "Добавить новую сделку"

msgid "Adding new investor"
msgstr "Добавить нового инвестора"

msgid "Additional comment"
msgstr "Дополнительный комментарий"

msgid "Administrator"
msgstr "Администратор"

msgid "All attributes"
msgstr "Все атрибуты"

msgid "All categories"
msgstr "Все категории"

msgid "All deleted"
msgstr "Все удаленные"

msgid "All non active"
msgstr "Все неактивные"

msgid "All objects"
msgstr "Все обьекты"

msgid "All rights reserved"
msgstr "Все права принадлежат их законным владельцам"

msgid "Animals"
msgstr "Животные"

msgid "Any gender-specific information about the investment and its impacts"
msgstr "Любая гендерно-обусловленная информация об инвестициях и их влиянии"

msgid "Area"
msgstr "Площадь"

msgid "Area (ha)"
msgstr "Площадь (в га)"

msgid "Areas (as geojson)"
msgstr "Участки (в формате GeoJSON)"

msgid "Assign to user"
msgstr "Назначить пользователю"

msgid "At least one data source"
msgstr "Как минимум один источник данных"

msgid "At least one investor"
msgstr "Как минимум один инвестор"

msgid "Base layer"
msgstr "Основной слой"

msgid "Beneficiary company"
msgstr "Компания-бенефициар"

msgid "by"
msgstr "по"

msgid "By making this information available, the Land Matrix hopes to enhance broad engagement and data exchange, facilitating the continuous improvement of the data. Find out how to get involved"
msgstr "Делая эту информацию доступной, Land Matrix надеется усилить широкое участие и обмен данными, способствуя постоянному совершенствованию данных. Узнайте, как принять участие"

msgid "Cancel"
msgstr "Отмена"

msgid "Case statistics"
msgstr "Статистика случаев"

msgid "Change"
msgstr "Сменить"

msgid "Change of ownership"
msgstr "Смена собственника"

msgid "Change password"
msgstr "Изменить пароль"

msgid "Changes within timespan"
msgstr "Изменения в рамках временного диапазона"

msgid "Charts"
msgstr "Диаграммы"

msgid "Choice"
msgstr "Выбор"

msgid "Choices"
msgstr "Выборы"

msgid "Close"
msgstr "Закрыть"

msgid "Compare"
msgstr "Сравнить"

msgid "Compare versions"
msgstr "Сравнить версии"

#, python-brace-format
msgid "Comparing deal #{dealID}"
msgstr "Сравнить сделку #{dealID}"

#, python-brace-format
msgid "Comparing investor #{investorID}"
msgstr "Сравнить инвестора #{investorID}"

msgid "Completely removes this version of the deal"
msgstr "Полностью удалить эту версию сделки"

msgid "Completely removes this version of the investor"
msgstr "Полностью удалить эту версию инвестора"

msgid "Concluded"
msgstr "Заключенные сделки"

msgid "Confidential"
msgstr "Конфиденциальная"

msgid "Consultation of local community"
msgstr "Консультации с местной общиной"

msgid "Context layers"
msgstr "Контекстуальные слои"

msgid "Contract"
msgstr "Контракт"

msgid "Contract area"
msgstr "Контрактная площадь"

msgid "Contract areas"
msgstr "Контрактные площади"

msgid "Contract cancelled"
msgstr "Контракт расторгнут"

msgid "Contract farming"
msgstr "Контрактное фермерство"

msgid "Contract signed"
msgstr "Контракт подписан"

msgid "Contribute"
msgstr "Оказать содействие"

msgid "Copy deal"
msgstr "Копировать сделку"

msgid "Copy this deal"
msgstr "Скопировать эту сделку"

msgid "Count"
msgstr "Счет"

#, python-brace-format
msgid "Countries investing in {country}"
msgstr "Страны, инвестирующие в {country}"

#, python-brace-format
msgid "Countries {country} invests in"
msgstr "Страны, в которые инвестирует {country}"

msgid "Country of registration"
msgstr "Страна регистрации"

msgid "Country profile graphs"
msgstr "Графики профиля страны"

msgid "Country profiles"
msgstr "Профили стран"

msgid "Country profiles present national-level data of large-scale land acquisitions and transactions including who the investors are, what the aim of the investment is, who the former owner was and what the land was previously used for, and what the potential benefits and impacts of the land deals are."
msgstr "Профили стран представляют данные на национальном уровне о крупномасштабных приобретениях и сделках, в том числе о том, кто являются инвесторами, какова цель инвестиций, кем был бывший владелец, для чего ранее использовалась земля, и каковы потенциальные выгоды и последствия сделок."

msgid "Create"
msgstr ""

msgid "Create a new draft"
msgstr "Создать новый черновик"

msgid "Create a new draft version of this deal"
msgstr "Создать новую черновую версию этой сделки"

msgid "Create a new draft version of this investor"
msgstr "Создать новую черновую версию этого инвестора"

msgid "Created by"
msgstr "Создано"

msgid "Created by me"
msgstr "Создано мной"

msgid "Crops"
msgstr "Сельхозкультуры"

msgid "CSV file"
msgstr "CSV-файл"

msgid "Currency"
msgstr "Валюта"

msgid "Current"
msgstr "В данный момент"

msgid "Current implementation status"
msgstr "Текущий статус исполнения"

msgid "Current negotiation status"
msgstr "Текущий статус переговоров"

msgid "Data overview"
msgstr "Обзор данных"

msgid "Data policy"
msgstr "Политикой обработки данных"

msgid "Data source"
msgstr "Источник информации"

msgid "Date of request"
msgstr ""

msgid "Deal history"
msgstr "История сделки"

msgid "Deal ID"
msgstr "ID сделки"

msgid "Deal size"
msgstr "Размер сделки"

msgid "Deals (Involvements as Operating company)"
msgstr "Сделки (участие в качестве компании-оператора)"

msgid "Deals activated"
msgstr "Сделки активированы"

msgid "Deals active"
msgstr "Активные сделки"

msgid "Deals active, but confidential"
msgstr "Сделки активные, но конфиденциальные"

msgid "Deals active, but not public"
msgstr "Сделки активны, но не публичны"

msgid "Deals added"
msgstr "Добавленные сделки"

msgid "Deals fully updated"
msgstr "Полностью обновленные сделки"

msgid "Deals georeferenced with high accuracy"
msgstr "Сделки с географической привязкой высокой точности"

msgid "Deals pending"
msgstr "Рассматриваемые сделки"

msgid "Deals pending deletion"
msgstr "Сделки, ожидающие удаления"

msgid "Deals rejected"
msgstr "Сделки отклонены"

msgid "Deals updated"
msgstr "Сделки обновлены"

msgid "Deals with at least one location with either accuracy level 'Coordinates' or 'Exact location' or at least one polygon."
msgstr "Сделки как минимум с одним местоположением с уровнем точности «Координаты» или «Точное местоположение» или хотя бы с одним полигоном."

msgid "Deals with polygon data"
msgstr "Сделки с полигональными данными"

msgid "Deals with with multiple data sources"
msgstr "Сделки с несколькими источниками данных"

msgid "Default filter"
msgstr "Фильтр по умолчанию"

msgid "Delete"
msgstr "Удалить"

msgid "Delete deal"
msgstr "Удалить сделку"

msgid "Delete feature?"
msgstr "Удалить функцию?"

msgid "Delete investor"
msgstr "Удалить инвестора"

msgid "Delete this deal"
msgstr "Удалить эту сделку"

msgid "Delete this investor"
msgstr "Удалить этого инвестора"

msgid "Detailed contract farming crop and animal information"
msgstr "Подробная информация о сельхозкультурах и животных, выращиваемых в рамках контрактного фермерства"

msgid "Detailed crop, animal and mineral information"
msgstr "Подробная информация о сельхозкультурах, животных и полезных ископаемых"

msgid "Displayed data"
msgstr "Отображаемые данные"

msgid "Do you really want to close the editor?"
msgstr "Вы действительно хотите закрыть режим редактирования?"

msgid "Do you really want to copy this deal?"
msgstr "Вы действительно хотите скопировать эту сделку?"

msgid "Do you really want to remove this file?"
msgstr "Вы действительно хотите удалить этот файл?"

msgid "Domestic"
msgstr "Внутри страны"

msgid "Don't show this message again"
msgstr "Больше не показывать это сообщение"

msgid "Download"
msgstr "Загрузить"

msgid "Download country profiles for"
msgstr "Загрузить профили стран по"

msgid "Dynamics of deal by investor type"
msgstr "Динамика сделки по типу инвестора"

msgid "Dynamics overview"
msgstr "Обзор динамики"

msgid "Dynamics overview charts"
msgstr "Обзор динамики развития"

msgid "Edit"
msgstr "Редактировать"

msgid "Edit this version"
msgstr "Изменить эту версию"

msgid "Editing deal #"
msgstr "Редактирование сделки #"

msgid "Editing Investor #"
msgstr "Редактирование Инвестора #"

msgid "Editor"
msgstr "Редактор"

msgid "Employees"
msgstr "Сотрудники"

msgid "Employment"
msgstr "Трудоустройство"

msgid "Excel document"
msgstr "Документ Excel"

msgid "Excluded"
msgstr "Исключая"

msgid "Explore the map for information about land deals from global down to regional and country level."
msgstr "Изучите карту, чтобы получить информацию о сделках от глобального до регионального и национального уровня."

msgid "Expression of interest"
msgstr "Выражение интереса"

msgid "Failed"
msgstr "Не состоявшиеся сделки"

msgid "FAQ"
msgstr "Часто задаваемые вопросы (ЧАВО)"

msgid "Farmers"
msgstr "Фермеры"
<<<<<<< HEAD
=======

msgid "Feedback"
msgstr "Отзывы"
>>>>>>> 10880831

msgid "Feedback by me"
msgstr "Обратная связь от меня"

msgid "Feedback for me"
msgstr "Обратная связь для меня"

msgid "Filter"
msgstr "Фильтр"

msgid "Filters"
msgstr "Фильтры"

msgid "First name"
msgstr "Имя"

msgid "Forest concession"
msgstr "Концессия в области лесного хозяйства"

msgid "Forgot password?"
msgstr "Забыли пароль?"

msgid "Former land owner (not by constitution)"
msgstr "Предыдущий собственник земли (без правоустанавливающих документов)"

msgid "Former use"
msgstr "Предыдущее целевое использование"

msgid "from"
msgstr "от"
<<<<<<< HEAD
=======

msgid "From user"
msgstr ""
>>>>>>> 10880831

msgid "Full update"
msgstr "Полное обновление"

msgid "Fully updated"
msgstr "Полностью обновленная"

msgid "Fully updated at"
msgstr "Полностью обновлено в"

msgid "Gender-related info"
msgstr "Информация о гендерных факторах"

msgid "General info"
msgstr "Общие сведения"

msgid "Generate your own infographics using a wide selection of charts to illustrate information about deals."
msgstr "Создавайте собственную инфографику, используя широкий выбор диаграмм для иллюстрации информации о сделках."

msgid "Global"
msgstr "Глобальный масштаб"

msgid "Global Cropland"
msgstr "Пахотные земли по всему миру"

msgid "Go to active version"
msgstr "Перейти к активной версии"

msgid "Go to current draft"
msgstr "Перейти к текущему черновику"

msgid "Go to map"
msgstr "Перейти к карте"

msgid "here"
msgstr "здесь"

msgid "Households"
msgstr "Домохозяйства"

msgid "How did the community react?"
msgstr "Как отреагировала община?"

msgid "How much do investors pay for water and the use of water infrastructure?"
msgstr "Сколько платят инвесторы за пользование водой и водной инфраструктурой?"

msgid "How much water is extracted?"
msgstr "Сколько воды забрано?"

msgid "I fully updated this deal."
msgstr "Я полностью обновил(а) эту сделку."

msgid "I've read and agree to the"
msgstr "Я ознакомлен/-а и согласен/-сна с"

msgid "ID"
msgstr "ID"

msgid "ID or Name"
msgstr "ID или имя"

msgid "If you set the confidential flag, this deal will not be publicly visible anymore. If you want to keep it public, click on 'Cancel'."
msgstr "Если вы установите флаг конфиденциальности, эта сделка больше не будет видна публично. Если вы хотите оставить ее общедоступной, нажмите «Отмена»."

msgid "If you unset the confidential flag, this deal will be publicly visible once it is set active. If you want to keep it confidential, click on 'Cancel'."
msgstr "Если вы снимете флаг конфиденциальности, эта сделка станет общедоступной, как только она станет активной. Если вы хотите сохранить конфиденциальность, нажмите «Отмена»."

msgid "If your email-address is registered <b>and active</b> you should receive an email shortly."
msgstr ""

msgid "Improvement requests for me"
msgstr "Запросы на улучшение для меня"

msgid "Improvements requested by me"
msgstr "Запросы на улучшение от меня"

msgid "Include unknown years"
msgstr "Включить неизвестные годы"

msgid "Included"
msgstr "Включая"

msgid "Indicator listings"
msgstr "Списки индикаторов"

msgid "Indigenous and community conserved area, Philippines"
msgstr "Заповедная территория коренных народов и общин, Филиппины"

msgid "Intended"
msgstr "Предварительные сделки"

msgid "Intended area"
msgstr "Планируемая площадь"

msgid "Intended areas"
msgstr "Планируемые площади"

msgid "Intention unknown"
msgstr "Намерение неизвестно"

msgid "Invalid format. Use YYYY, YYYY-MM or YYYY-MM-DD"
msgstr "Недопустимый формат. Используйте ГГГГ, ГГГГ-ММ или ГГГГ-ММ-ДД"

msgid "Investment in agriculture"
msgstr "Инвестиции в сельское хозяйство"

msgid "Investor ID"
msgstr "ID инвестора"

msgid "Investor info"
msgstr "Информация об инвесторе"

msgid "Investor name"
msgstr "Имя/название инвестора"

msgid "Investors"
msgstr "Инвесторы"

msgid "Investors activated"
msgstr "Активированые инвесторы"

msgid "Investors active"
msgstr "Активные инвесторы"

msgid "Investors added"
msgstr "Доданные инвесторы"

msgid "Investors pending"
msgstr "Инвесторы на рассмотрении"

msgid "Investors pending deletion"
msgstr "Инвесторы, ожидающие удаления"

msgid "Investors rejected"
msgstr "Отклоненные инвесторы"

msgid "Investors updated"
msgstr "Обновленые инвесторы"

msgid "Investors with name"
msgstr "Инвесторы с именем"

msgid "Involvement"
msgstr "Участие"

msgid "Involvements"
msgstr "Участие"

msgid "Is operating company of"
msgstr "Компания-оператор относится к"

msgid "Is parent company of"
msgstr "Материнская компания по отношению к"

msgid "Is tertiary investor/lender of"
msgstr "Третичный инвестор/заимодатель по отношению к"

msgid "Jobs"
msgstr "Работа"

msgid "Key biodiversity areas, Philippines"
msgstr "Ключевые зоны биоразнообразия, Филиппины"

msgid "Land area"
msgstr "Площадь земель"

msgid "Land Cover"
msgstr "Почвенно-растительный покров"

msgid "Land Matrix"
msgstr "Land Matrix"

msgid "Land Matrix region"
msgstr "Land Matrix регион"

msgid "Last changes"
msgstr "Последние изменения"

msgid "Last name"
msgstr "Фамилия"

msgid "Latest tweets"
msgstr "Последние твиты"

msgid "Latitude"
msgstr "Широта"

msgid "Leasing fees"
msgstr "Арендная плата"

msgid "Legend"
msgstr "Условные обозначения"

msgid "Level of parent investors"
msgstr "Уровень материнских компаний-инвесторов"

msgid "Local communities / indigenous peoples"
msgstr "Местные общины / коренные народы"

msgid "Locations (as geojson)"
msgstr "Локации (в формате GeoJSON)"

msgid "Logbook"
msgstr "Логбук"

msgid "Login"
msgstr "Войти"

msgid "Login successful."
msgstr "Авторизация успешна."

msgid "Logout"
msgstr "Выйти"

msgid "Longitude"
msgstr "Долгота"

#, fuzzy
msgid "LSLA by negotiation status"
msgstr "Земельная сделка по статусу переговоров"

msgid "Manage"
msgstr "Управление"

#, fuzzy
msgid "Management"
msgstr "Управление"

msgid "Map"
msgstr "Карта"

msgid "Map settings"
msgstr "Настройки карты"

msgid "Maximum file size: 10MB"
msgstr "Максимальный размер файла: 10МВ"

msgid "Memorandum of understanding"
msgstr "Меморандум о взаимопонимании"

msgid "Meta"
msgstr "Мета"
<<<<<<< HEAD

msgid "Mineral Resources"
msgstr "Полезные ископаемые"
=======
>>>>>>> 10880831

msgid "Mineral resources"
msgstr "Полезные ископаемые"

msgid "Modified at"
msgstr "Изменено пользователем в"

msgid "Modified by"
msgstr "Изменено пользователем"

msgid "Modified by me"
msgstr ""

msgid "More details"
msgstr "Подробнее"

msgid "More details about this deal"
msgstr "Подробнее об этой сделке"

msgid "More details about this investor"
msgstr "Подробнее об этом инвесторе"

msgid "My data"
msgstr "Мои данные"

msgid "My drafts"
msgstr "Мои черновики"

msgid "My requests"
msgstr "Мои запросы"

msgid "Names of communities / indigenous peoples affected"
msgstr "Названия общин / коренных народов, чьи интересы задевает сделка"

msgid "Negotiations failed"
msgstr "Переговоры провалились"

msgid "Network graph"
msgstr "Сетевой график"

msgid "New around here? Sign up"
msgstr "Недавно здесь? Зарегистрироваться"

msgid "News & publications"
msgstr "Новости и публикации"

msgid "No"
msgstr "Нет"

msgid "No data source"
msgstr "Нет источника данных"

msgid "No information"
msgstr "Нет информации"

msgid "No. of deals"
msgstr "Количество сделок"

msgid "Not confidential"
msgstr "Не конфиденциальная"

msgid "Not fully updated"
msgstr "Не полностью обновленная"

msgid "Not publicly visible"
msgstr "Не видимая публично"

msgid "Number of deal locations"
msgstr "Количество локаций для сделок"

msgid "Number of deals"
msgstr "Количество сделок"

msgid "Number of domestic jobs created"
msgstr "Количество созданных рабочих мест для местного населения"

msgid "Number of intentions per category of production according to implementation status"
msgstr "Количество намерений по категориям продукции в зависимости от статуса реализации"

msgid "Number of jobs for foreigners created"
msgstr "Количество рабочих мест, созданных для иностранцев"

msgid "Number of total jobs created"
msgstr "Общее количество созданных рабочих мест"

msgid "Observatories"
msgstr "Обсерватории"

msgid "Oil palm concessions Indonesia"
msgstr "Концессии масличных пальм, Индонезия"

msgid "OK"
msgstr "Ок"

msgid "Only"
msgstr "Только"

msgid "Open request"
msgstr "Открытый запрос"

msgid "Operating company"
msgstr "Компания-оператор"

msgid "Oral agreement"
msgstr "Устное соглашение"

msgid "Password"
msgstr "Пароль"

msgid "Password confirmation"
msgstr "Подтверждение пароля"

msgid "Password successfully updated."
msgstr "Пароль успешно обновлен."

msgid "Please click the nodes to get more details."
msgstr "Для просмотра подробностей кликните на узловую точку."

msgid "Please note: a deal may have more than one intention."
msgstr "Обратите внимание: у сделки может быть более одного намерения."

#, python-brace-format
msgid "Please note: {number} deals have multiple investor types. The full size of the deal is assigned to each investor type."
msgstr "Обратите внимание: в сделке {number} участвуют несколько типов инвесторов. Полный размер сделки закреплен за каждым типом инвестора."

msgid "Please provide a comment explaining your request"
msgstr "Пожалуйста, дайте комментарий, поясняющий ваш запрос"

msgid "Produce"
msgstr "Производство"

msgid "Produce info"
msgstr "Информация о продукции"

msgid "Produce info map"
msgstr "Карта информации о продукции"

msgid "Production area"
msgstr "Производственная площадь"

msgid "Production areas"
msgstr "Производственные площади"

msgid "Promised or received compensation"
msgstr "Обещанная или полученная компенсация"

msgid "Protected areas, Philippines"
msgstr "Защищенные области, Филиппины"

msgid "Public deals only"
msgstr "Только публичные сделки"

msgid "Publicly visible"
msgstr "Общедоступные"

msgid "Publicly visible deals"
msgstr "Общедоступные сделки"

msgid "Publicly visible investors"
msgstr "Публично видимые инвесторы"

msgid "Put each value on a new line, i.e. press enter between each name"
msgstr "Указывайте только одно значение в каждой строке, напр., нажимайте клавишу ввода после каждого названия"

msgid "Quality goals"
msgstr "Количественные цели"

msgid "Quit without saving?"
msgstr "Выйти без сохранения?"

msgid "Ratio"
msgstr "Соотношение"

msgid "Reactivate deal"
msgstr "Повторно активировать сделку"

msgid "Reactivate investor"
msgstr "Реактивировать инвестора"

msgid "Reactivate this deal"
msgstr "Повторно активировать эту сделку"

msgid "Reactivate this investor"
msgstr "Повторно активировать этого инвестора"

msgid "Read more"
msgstr "Читать далее"

msgid "Register"
msgstr "Зарегистрироваться"

msgid "Registration successful. You can now close this window and check your emails."
msgstr "Регистрация прошла успешно. Теперь вы можете закрыть это окно и проверить почту."

msgid "Relationship"
msgstr "Отношение"

msgid "Remove"
msgstr "Удалить"

msgid "Remove deal version"
msgstr "Удалить версию сделки"

msgid "Remove investor version"
msgstr "Удалить версию инвестора"

msgid "Remove this file"
msgstr "Удалить этот файл"

msgid "Reply"
msgstr "Ответить"

msgid "Reporter"
msgstr "Составитель"

msgid "Request improvement"
msgstr "Запросить улучшение"

msgid "Reset password"
msgstr "Сбосить пароль"

#, fuzzy
msgid "Resolve thread"
msgstr "Разрешить поток"

msgid "Resources"
msgstr "Ресурсы"

msgid "Reviewed by me"
msgstr "Проверено мной"

#, fuzzy
msgid "Satellite"
msgstr "Спутник"

msgid "Save"
msgstr "Сохранить"

msgid "Saving..."
msgstr "Сохранение..."

msgid "Scope"
msgstr "Сфера"

msgid "Search and filter the dataset through pre-configured entry points or drill down to single deals."
msgstr "Используйте посик и фильтруйте набор данных с помощью предварительно настроенных точек входа или переходите к отдельным сделкам."

msgid "Search deals and investors"
msgstr "Поиск сделок и инвесторов"

msgid "Send"
msgstr "Отправить"

msgid "Send a request of improvement and create a new draft version of the deal"
msgstr ""

msgid "Send a request of improvement and create a new draft version of the investor"
msgstr ""

msgid "Send feedback"
msgstr "Отправить отзыв"

msgid "Set confidential"
msgstr "Сделать конфиденциальной"

msgid "Set password"
msgstr "Установить пароль"

msgid "Set the deal active"
msgstr "Сделать сделку активной"

msgid "Set the investor active"
msgstr "Сделать инвестора активным"

msgid "Show"
msgstr "Показать"

msgid "Show all"
msgstr "Показать все"

msgid "Show deals"
msgstr "Показать сделки"

msgid "Show details for investor"
msgstr "Показать подробности об инвестора"

msgid "Show latest changes"
msgstr "Показать последние изменения"

msgid "Size"
msgstr "Размер"

msgid "Status"
msgstr "Статус"

msgid "Status unknown"
msgstr "Статус неизвестен"

msgid "Stop impersonation"
msgstr "Прекратить олицетворение"

msgid "Submit"
msgstr "Подтвердить"

msgid "Submit for activation"
msgstr "Отправить на активацию"

msgid "Submit for review"
msgstr "Отправить на рассмотрение"

msgid "Submit the deal for activation"
msgstr "Отправить сделку на активацию"

msgid "Submit the deal for review"
msgstr "Отправить сделку на рассмотрение"

msgid "Submit the investor for activation"
msgstr "Отправить инвестора на активацию"

msgid "Submit the investor for review"
msgstr "Отправить инвестора на рассмотрение"

msgid "Submitted for activation"
msgstr "Отправлено на активацию"

msgid "Submitted for review"
msgstr "Отправлено на рассмотрение"

msgid "Subsidiary company"
msgstr "Дочерняя компания"

msgid "Table columns"
msgstr "Колонка таблицы"

msgid "Target country is NOT set"
msgstr "Целевая страна НЕ установлена"

msgid "Target country is set"
msgstr "Страна назначения установлена"

msgid "Tertiary investors/lenders"
msgstr "Третичные инвесторы/заимодатели"

#, python-brace-format
msgid "The investor network diagram is not visible in draft mode. Go to {liveLink} to see it."
msgstr "Сетевая диаграмма инвестора не отображается в черновом режиме. Перейдите на {liveLink}, чтобы увидеть это."

msgid "This account has already been activated. You can probably log in now."
msgstr "Этот аккаунт уже активирован. Вероятно, вы можете войти в систему сейчас."

msgid "This creates a completely identical copy of the deal. The copy must then be edited and adjusted to prevent identical duplicates."
msgstr "Это создает полностью идентичную копию сделки. Затем копию необходимо отредактировать и настроить, чтобы предотвратить идентичные дубликаты."

msgid "This figure lists the intention of investments per negotiation status."
msgstr "На этом рисунке показано намерение инвестиций для каждого статуса переговоров."

msgid "to"
msgstr "на"

<<<<<<< HEAD
#, fuzzy
msgid "Todo"
msgstr "Задачи"
=======
msgid "To user"
msgstr ""
>>>>>>> 10880831

#, fuzzy
msgid "Todo"
msgstr "Задачи"

msgid "tons"
msgstr "тонны"

msgid "Transnational"
msgstr "Транснациональная"

msgid "Undelete"
msgstr "Восстановить"

msgid "Under negotiation"
msgstr "Ведутся переговоры"

msgid "Unset confidential"
msgstr "Отменить конфиденциальность"

msgid "Use of produce"
msgstr "Использование продукции"

msgid "User"
msgstr "Пользователь"

msgid "User information"
msgstr "Информация пользователя"

msgid "Username"
msgstr "Имя пользователя"

msgid "Version"
msgstr "Версия"

msgid "Version history"
msgstr "История версии"

msgid "Water"
msgstr "Вода"

msgid "We currently have information about:"
msgstr "В данные момент мы располагаем информацией о:"

msgid "Web of transnational deals"
msgstr "Сеть транснациональных сделок"

msgid "Workers"
msgstr "Рабочие"

msgid "Write something about yourself and your company. This won't be published."
msgstr "Напишите о себе и своей компании. Эти сведения не будут опубликованы в свободном доступе."

msgid "Year of initiation"
msgstr "Год инициации"

msgid "Yes"
msgstr "Да"

msgid "Yield"
msgstr "Урожай"

msgid "You are not the author of this version. Therefore, a new version will be created if you proceed."
msgstr "Вы не являетесь автором этой версии. Поэтому, если вы продолжите, будет создана новая версия."

msgid "You can only change the country when no locations are defined."
msgstr "Вы можете изменить страну только в том случае, если местоположения не определены."

msgid "Your contact information will help our researchers get in touch with you for additional information. We respect and protect your privacy and anonymity, and will never share or publish your personal information. You can also write us directly at data@landmatrix.org."
msgstr "Ваша контактная информация даст нашим исследователям возможность связаться с вами для получения дополнительных сведений. Мы уважаем и защищаем Вашу конфиденциальность и анонимность, и никогда не станем делиться вашими личными данными и публиковать их в открытом доступе. Вы также можете связаться с нами напрямую, отправив письмо на электронный адрес data@landmatrix.org."

msgid "Your email address is confirmed. You can log in now."
msgstr "Ваш адрес электронной почты подтвержден. Вы можете войти в систему сейчас."

msgid "YYYY-MM-DD"
msgstr "ГГГГ-ММ-ДД"

#, python-brace-format
msgid "{x} deals have multiple intentions, resulting in a total of {y} intentions for {z} deals."
msgstr "{x} сделки имеющее несколько целей инвестирования, в результате {y} целей инвестирования соответствует {z} сделок."

msgid "English"
msgstr "English"

msgid "Español"
msgstr "Español"

msgid "Français"
msgstr "Français"

msgid "Русский"
msgstr "Русский"

<<<<<<< HEAD
=======
#~ msgid "Mineral Resources"
#~ msgstr "Полезные ископаемые"

>>>>>>> 10880831
#~ msgid "Copy this investor"
#~ msgstr "Скопировать этого инвестора"

#~ msgid "Disable moving of markers"
#~ msgstr "Отключить перемещение маркеров"

#~ msgid "Enable moving of markers"
#~ msgstr "Включить перемещение маркеров"

#~ msgid "If your email-address is registered with Land Matrix you should receive an email shortly."
#~ msgstr "Если ваш адрес электронной почты зарегистрирован в Land Matrix, вскоре вы получите электронное письмо."

#~ msgid "Produce Info Map"
#~ msgstr "Карта информации о продукции"

#~ msgid "Send a request of improvent and create a new draft version of the deal"
#~ msgstr "Отправьте запрос на доработку и создайте новую черновую версию сделки"

#~ msgid "Send a request of improvent and create a new draft version of the investor"
#~ msgstr "Отправьте запрос на доработку и создайте новую черновую версию инвестора"

#~ msgid "Start editing this deal"
#~ msgstr "Начать редактирование этой сделки"

#~ msgid "Start editing this investor"
#~ msgstr "Начать редактирование этого инвестора"

#~ msgid "Table"
#~ msgstr "Таблица"
<<<<<<< HEAD

#~ msgid "Feedback"
#~ msgstr "Отзывы"
=======
>>>>>>> 10880831

#, python-brace-format
#~ msgid "{full_name} has addressed you in a comment on {obj_desc}:"
#~ msgstr "{full_name} обратился к вам в комментарии к {obj_desc}:"

#, python-brace-format
#~ msgid "{full_name} has updated {obj_desc}:"
#~ msgstr "{full_name} обновил {obj_desc}:"

#~ msgid "From"
#~ msgstr "От"

#, python-format
#~ msgid "Attribute group \"%s\" is invalid counter (groups should start with 1) for historical activity %i (Activity identifier: #%i)"
#~ msgstr "Аттрибутивная группа \"%s\" является недействительным счетчиком (группы должны начинаться с 1) для хронологии активности %i (идентификатор действия: #%i)"

#~ msgid "is"
#~ msgstr "есть"

#~ msgid "is one of"
#~ msgstr "относится к"

#~ msgid "isn't any of"
#~ msgstr "не относится к"

#~ msgid "is >="
#~ msgstr ">="

#~ msgid "is >"
#~ msgstr ">"

#~ msgid "is <="
#~ msgstr "<="

#~ msgid "is <"
#~ msgstr "<"

#~ msgid "contains"
#~ msgstr "содержит"

#~ msgid "not contains"
#~ msgstr "не сожержит"

#~ msgid "is empty"
#~ msgstr "пустое поле"

#~ msgid "excludes"
#~ msgstr "за исключением"

#~ msgid "Multiple intentions"
#~ msgstr "Многоцелевое назначение"

#~ msgid "This field is required."
#~ msgstr "Это поле обязательно для заполнения."

#~ msgid "Chart"
#~ msgstr "Диаграмма"

#~ msgid "Food-Crop - Crops that be consumed by humans, even if also used as livestock feed"
#~ msgstr "Пищевая культура (культуры, употребляемые в пищу людьми, даже если могут использоваться в качестве корма для скота)"

#~ msgid "Non-Food - Biofuels, exclusive livestock feed, industrial, cosmetic and medicinal uses"
#~ msgstr "Непищевая культура (биотопливо, фуражные культуры, промышленное, косметическое или медицинское применение)"

#~ msgid "Flex-Crop - Potential both biofuel and food uses"
#~ msgstr "Адаптивная культура (можно употреблять в пищу либо использовать как биотопливо)"

#~ msgid "Multiple Use - Several crops in different categories"
#~ msgstr "Многоцелевое использование (несколько культур, относящихся к различным категориям)"

#~ msgid "Global map of investments"
#~ msgstr "Инвестиционная карта мира"

#~ msgid "Choose between investor or target countries using the menu below. Click on the bubbles to visualise the selected country's involvement in the global land acquisition phenomenon."
#~ msgstr "Выберите страну-инвестора или страну назначения инвестиций из списка ниже. Нажмите на выноску с выбранной страной, чтобы посмотреть визуализацию ее участия в глобальном процессе приобретения земель."

#~ msgid "0 acquisitions/targets"
#~ msgstr "0 приобретений/целей"

#~ msgid "to/from Country"
#~ msgstr "в страну / из страны"

#~ msgid "whereof 0 with itself"
#~ msgstr "из которых 0 внутри страны"

#~ msgid "Go to Table"
#~ msgstr "Перейти к таблице"

#~ msgid "Reset"
#~ msgstr "Сброс параметров"

#~ msgid "Investor&nbsp;Countries"
#~ msgstr "Страны&nbsp;инвесторы"

#~ msgid "Target&nbsp;Countries"
#~ msgstr "Страны&nbsp;назначения"

#~ msgid "Investor Countries"
#~ msgstr "Страны-инвесторы"

#~ msgid "Target Countries"
#~ msgstr "Страны назначения"

#~ msgid "Dynamics Overview"
#~ msgstr "Обзор динамики развития"

#~ msgid "Show size or number of deals"
#~ msgstr "Показать размер или количество сделок"

#~ msgid "Deals divided by implementation status. Since this chart shows all deals in the database, there is no option to select concluded, intended or failed deals separately."
#~ msgstr "Сделки разделены по статусу выполнения. Поскольку эта диаграмма показывает все сделки, занесенные в базу данных, возможность отдельно выделить заключенные, предварительные и не состоявшиеся сделки отсутствует."

#~ msgid "There are two key variables to describe the status of a land deal: negotiation and implementation. Although these two variables are linked, they are independent in our database, and various combinations are possible for different projects. Click here for more info."
#~ msgstr "В описании статуса земельной сделки есть две ключевые переменные: переговоры и реализация. Хотя эти две переменные и взаимосвязаны, в нашей базе данных они разделены, и в разных проектах они могут встречаться в различных комбинациях. Для получения дополнительной информации нажмите сюда."

#~ msgid "Deals having “agriculture” as main intention of investment disaggregated into sub-sections."
#~ msgstr "Сделки, в которых \"Сельское хозяйство\" является основным целевым назначением инвестиций, с разбивкой на подкатегории."

#~ msgid "Deals divided by intention of investment."
#~ msgstr "Сделки, разбитые по целевому назначению инвестиций."

#~ msgid "Deals divided by negotiation status. Since this chart shows all deals in the database, there is no option to select concluded, intended or failed deals separately."
#~ msgstr "Сделки разделены по статусу переговоров. Поскольку эта диаграмма показывает все сделки, занесенные в базу данных, возможность отдельно выделить заключенные, предварительные и не состоявшиеся сделки отсутствует."

#~ msgid "It's a big deal"
#~ msgstr "Это крупная сделка"

#~ msgid "Enter a location to set the centre of a circle that displays an area equal to the size of the intended, concluded, or failed land acquisitions."
#~ msgstr "Укажите название местности, чтобы обозначить центр круга, отображаюшего соотношение предварительных, заключенных или несостоявшихся земельных сделок."

#~ msgid "Enter location..."
#~ msgstr "Введите местоположение…"

#~ msgid "Go"
#~ msgstr "Перейти"

#~ msgid "Area equal to the size of the intended, concluded or failed land acquisitions: <span class=\"hectares\">0</span> ha"
#~ msgstr "Площадь, соразмерная предполагаемого, завершенного или неудачного приобретения земли: <span class=\"hectares\">0</span> га"

#~ msgid "This infographic shows how agricultural land acquisitions that include information on crops are subdivided according to destination of use."
#~ msgstr "На этой инфографике видно, как сделки по приобретению земель, которые содержат информацию о выращиваемых культурах, делятся в зависимости от целевого назначения."

#~ msgid "Food-Crops"
#~ msgstr "Пищевые культуры"

#~ msgid "Non-Food Crops"
#~ msgstr "Непищевые культуры"

#~ msgid "Flex-Crops"
#~ msgstr "Адаптивные культуры"

#~ msgid "All Continents"
#~ msgstr "Все континенты"

#~ msgid "Africa"
#~ msgstr "Африка"

#~ msgid "Eastern Europe"
#~ msgstr "Восточная Европа"

#~ msgid "Latin America"
#~ msgstr "Латинская Америка"

#~ msgid "Oceania"
#~ msgstr "Океания"

#~ msgid "Asia"
#~ msgstr "Азия"

#~ msgid "Special interest"
#~ msgstr "Особо ценные земли"

#~ msgid "Size in operation"
#~ msgstr "Площать обрабатываемых земель"

#~ msgid "Size under contract"
#~ msgstr "Площадь законтрактованных земель"

#~ msgid "Intended Size"
#~ msgstr "Предполагаемый размер"

#~ msgid "Deals with contract farming schemes."
#~ msgstr "Сделки с привлечением контрактного фермерства."

#~ msgid "Wood chopping."
#~ msgstr "Дровокольная деятельность."

#~ msgid "The LM has two key variables to describe the status of a land deal: the negotiation status and the implementation status. For further information press the question mark."
#~ msgstr "Для описания статуса земельной сделки LM использует две переменные: статус переговоров и статус реализации. Для получения дополнительной информации нажмите на знак вопроса."

#~ msgid "Filter and search through deals that are divided by intention of investment: Crops, mineral resources, or livestock."
#~ msgstr "Используйте фильтры для поиска сделок, разделенных по целевому назначению инвестиций: сельхозкультуры, полезные ископаемые, скот."

#~ msgid "Toggle navigation"
#~ msgstr "Переключить навигацию"

#~ msgid "Special Interest"
#~ msgstr "Особо ценные земли"

#~ msgid "Agricultural Drivers"
#~ msgstr "Определяющие факторы сельского хозяйства"

#~ msgid "Produce Info"
#~ msgstr "Информация о продукции"

#~ msgid "Forest concessions"
#~ msgstr "Концессии лесных хозяйств"

#~ msgid "Contract Farming"
#~ msgstr "Контрактное фермерство"

#~ msgid "This interactive graph shows the global flow of transnational land acquisitions. Clicking on a single country shows its threads in the global pattern: blue lines for inbound investments, orange for outbound. Country names marked with * have been shortened to improve legibility"
#~ msgstr "Эта интерактивная диаграмма показывает глобальный поток транснациональных приобретений земли. Нажатие на одну страну показывает ее потоки в рамках общей картины: синие линии для входящих инвестиций, оранжевые для исходящих. Названия стран, отмеченные знаком *, были сокращены для облегчения чтения."

#~ msgid "<strong>Visualisation not available in your browser:</strong> Unfortunately this data visualisation uses modern technologies and is therefor not available for old browsers (lower than Internet Explorer 8). Please update your browser. "
#~ msgstr ""
#~ "\"<strong>Просмотр визуализации не поддерживается Вашим браузером:</strong>\n"
#~ "К сожалению, эта визуализация данных использует современные программы и поэтому недоступна к просмотру в старых версиях браузеров (ниже Internet Explorer 8). Пожалуйста, обновите свой браузер. \" "

#~ msgid "Top Countries"
#~ msgstr "Основные страны"

#~ msgid "Investor countries"
#~ msgstr "Страны-инвесторы"

#~ msgid "Target countries"
#~ msgstr "Страны назначения"

#~ msgid "Regions investing in "
#~ msgstr "Регионы, инвестирующие в "

#~ msgid "Show all inbound deals"
#~ msgstr "Показать все входящие сделки слияния и поглощения"

#~ msgid "Regions"
#~ msgstr "Регионы"

#~ msgid "invests in"
#~ msgstr "инвестирует в"

#~ msgid "Show all outbound deals"
#~ msgstr "Показать все исходящие сделки слияния и поглощения"

#~ msgid "to/from"
#~ msgstr "в/из"

#~ msgid "Region A: 0 hectares"
#~ msgstr "Регион А: 0 гектаров"

#~ msgid "Region B: 0 hectares"
#~ msgstr "Регион Б: 0 гектаров"

#~ msgid "Dashboard"
#~ msgstr "Панель индикаторов"

#~ msgid "Overall deals"
#~ msgstr "Общее количество сделок"

#~ msgid "Public deals"
#~ msgstr "Публичные сделки"

#~ msgid "Non public deals"
#~ msgstr "Непубличные сделки"

#~ msgid "Clear"
#~ msgstr "Очистить форму"

#~ msgid "Impersonate"
#~ msgstr "Олицетворить"

#~ msgid "Countries"
#~ msgstr "Страны"

#~ msgid "Users"
#~ msgstr "Пользователи"

#~ msgid "Latest added"
#~ msgstr "Последние добавления"

#~ msgid "Added by"
#~ msgstr "Добавлено пользователем"

#~ msgid "Added"
#~ msgstr "Добавлено"

#~ msgid "No deals have been added lately."
#~ msgstr "Новые добавления информации о сделках отсутствуют."

#~ msgid "Latest modified"
#~ msgstr "Последние изменения внесены"

#~ msgid "Modified"
#~ msgstr "Изменено"

#~ msgid "No deals have been modified lately."
#~ msgstr "Новые исправления информации о сделках отсутствуют."

#~ msgid "Latest deleted"
#~ msgstr "Последние удаленные"

#~ msgid "Deleted by"
#~ msgstr "Удалено пользователем"

#~ msgid "No deals have been deleted lately."
#~ msgstr "Новые удаления информации о сделках отсутствуют."

#~ msgid "Needs your attention"
#~ msgstr "Требует вашего внимания"

#~ msgid "Last revision"
#~ msgstr "Последняя редакция"

#~ msgid "Timestamp"
#~ msgstr "Метка времени"

#~ msgid "Update"
#~ msgstr "Обновить"

#~ msgid "Approve"
#~ msgstr "Одобрить"

#~ msgid "Reject"
#~ msgstr "Отклонить"

#~ msgid "No pending activities require your attention."
#~ msgstr "Незавершенные действия, требующие Вашего внимание, отсутствуют."

#~ msgid "Feedback requests"
#~ msgstr "Запросы на обратную связь"

#~ msgid "Request from"
#~ msgstr "Запросы от"

#~ msgid "Requested"
#~ msgstr "Запрошено"

#~ msgid "No feedback requests lately."
#~ msgstr "Новые запросы на обратную связь отсутствуют."

#~ msgid "Change log "
#~ msgstr "Журнал изменений "

#~ msgid "Change log"
#~ msgstr "Журнал изменений"

#~ msgid "Time"
#~ msgstr "Время"

#~ msgid "Previous"
#~ msgstr "Предыдущая страница"

#~ msgid "Next"
#~ msgstr "Следующая страница"

#~ msgid "Manage deals/investors"
#~ msgstr "Управление данными о сделках/инвесторах"

#~ msgid "My deals/investors"
#~ msgstr "Мои сделки/инвесторы"

#~ msgid "Pending updates"
#~ msgstr "Ожидающие обновления"

#~ msgid "Pending deletions"
#~ msgstr "Очередь на удаление"

#~ msgid "New deals for approval"
#~ msgstr "Новые сделки, ожидающие рассмотрения"

#~ msgid "Rejected by me"
#~ msgstr "Отклонено мной"

#~ msgid "Currently there are no feedback requests."
#~ msgstr "В настоящий момент запросы на обратную связь отсутствуют."

#~ msgid "Currently there are no pending updates."
#~ msgstr "В настоящий момент очередь правок на рассмотрение пуста."

#~ msgid "Currently there are no pending deletions."
#~ msgstr "В настоящий момент очередь на удаление пуста."

#~ msgid "Currently there are no new deals for approval."
#~ msgstr "В настоящий момент новые сделки в очереди на рассмотрение отсутствуют."

#~ msgid "Currently there are no rejected changes."
#~ msgstr "В настоящее время отклоненные изменения отсутствуют."

#~ msgid "Action comment"
#~ msgstr "Комментарий к действию"

#~ msgid "Page"
#~ msgstr "Страница"

#~ msgid "of"
#~ msgstr "из"

#~ msgid "Deleted user"
#~ msgstr "Пользователь удален"

#~ msgid "Deal has been successfully approved."
#~ msgstr "Добавление сделки успешно одобрено."

#~ msgid "Deal has been successfully rejected."
#~ msgstr "Добавление сделки успешно отклонено."

#~ msgid "Deal deletion has been successfully approved."
#~ msgstr "Удаление сделки успешно одобрено."

#~ msgid "Deal deletion has been successfully rejected."
#~ msgstr "Удаление сделки успешно отклонено."

#~ msgid "Investor has been successfully approved."
#~ msgstr "Добавление инвестора успешно одобрено."

#~ msgid "Investor has been successfully rejected."
#~ msgstr "Добавление инвестора успешно отклонено."

#~ msgid "Investor deletion has been successfully approved."
#~ msgstr "Удаление инвестора успешно одобрено."

#~ msgid "Investor deletion has been successfully rejected."
#~ msgstr "Удаление инвестора успешно отклонено."

#~ msgid "added"
#~ msgstr "добавлено"

#~ msgid "removed"
#~ msgstr "удалено"

#~ msgid "changed from"
#~ msgstr "изменено с"

#~ msgid "No changes."
#~ msgstr "Без изменений."

#~ msgid "Change to Deal"
#~ msgstr "Измнения информации о сделке"

#, python-format
#~ msgid "Deal %(deal_id)s History"
#~ msgstr "История сделки %(deal_id)s"

#, python-format
#~ msgid "A list of changes made to deal %(deal_id)s"
#~ msgstr "Список изменений, внесенных в информацию о сделке %(deal_id)s"

#~ msgid "Uploaded files must be less than 10MB."
#~ msgstr "Размер загружаемых файлов не должен превышать 10МВ."

#, python-format
#~ msgid " (%s %s)"
#~ msgstr " (%s %s)"

#~ msgid "Timber plantation (for wood and fibre)"
#~ msgstr "Промышленная высадка деревьев (для получения древесины и волокна)"

#~ msgid "Forest logging / management (for wood and fibre)"
#~ msgstr "Лесозаготовки / управление лесным хозяйством (для получения древесины и волокна)"

#~ msgid "---------"
#~ msgstr "---------"

#~ msgid "Government / State institutions (government, ministries, departments, agencies etc.)"
#~ msgstr "Правительство / Государственные институции (правительство, министерства, департаменты, ведомства, проч.)"

#~ msgid "Temporary removal from PI after criticism"
#~ msgstr "Временное удаление с повестки предварительных слушаний после критики"

#~ msgid "Research in progress"
#~ msgstr "Сбор информации продолжается"

#~ msgid "Land Observatory Import"
#~ msgstr "Импорт данных проекта Land Observatory"

#~ msgid "Meta info"
#~ msgstr "Метаданные"

#~ msgid "Public deal"
#~ msgstr "Публичная сделка"

#~ msgid "Not public"
#~ msgstr "Непубличная"

#~ msgid "Please specify in additional comment field"
#~ msgstr "Пожалуйста, уточните в дополнительном поле для комментирования"

#~ msgid "Reason"
#~ msgstr "Причина"

#~ msgid "Comment on not public"
#~ msgstr "Комментарии к непубличным"

#~ msgid "Import history"
#~ msgstr "История импорта данных"

#~ msgid "Previous identifier"
#~ msgstr "Предыдущий идентификатор"

#~ msgid "Assign to"
#~ msgstr "Закрепить за пользователем"

#~ msgid "Unassigned"
#~ msgstr "Не закреплено"

#~ msgid "Feedback comment"
#~ msgstr "Комментарий обратной связи"

#~ msgid "Contract date"
#~ msgstr "Дата заключения контракта"

#~ msgid "Contract expiration date"
#~ msgstr "Дата окончания действия контракта"

#~ msgid "Data source type"
#~ msgstr "Тип источника информации"

#~ msgid "URL"
#~ msgstr "URL"

#~ msgid "Current number of jobs (total)"
#~ msgstr "Текущее количество рабочих мест (всего)"

#~ msgid "Current number of employees (total)"
#~ msgstr "Текущее количество наемных рабочих (всего)"

#~ msgid "Current number of daily/seasonal workers (total)"
#~ msgstr "Текущее количество поденных/сезонных работников"

#~ msgid "Current number of jobs (foreign)"
#~ msgstr "Текущее количество рабочих мест (иностранцы)"

#~ msgid "Current number of employees (foreign)"
#~ msgstr "Текущее количество наемных сотрудников (иностранцы)"

#~ msgid "Current number of daily/seasonal workers (foreign)"
#~ msgstr "Текущее количество поденных/сезонных рабочих (иностранцы)"

#~ msgid "Current number of jobs (domestic)"
#~ msgstr "Текущее количество рабочих мест (местное население)"

#~ msgid "Current number of employees (domestic)"
#~ msgstr "Текущее количество наемных сотрудников (местное население)"

#~ msgid "Current number of daily/seasonal workers (domestic)"
#~ msgstr "Текущее количество поденных/сезонных работников (местное население)"

#~ msgid "Annual leasing fee type"
#~ msgstr "Способ рассчета годовой арендной платы"

#~ msgid "Comment on leasing fees"
#~ msgstr "Примечания к арендной плате"

#~ msgid "On leased / purchased area"
#~ msgstr "На земельном участке, приобретенном в аренду / собственность"

#~ msgid "On leased / purchased area (in ha)"
#~ msgstr "На земельном участке, приобретенном в аренду / собственность (га.)"

#~ msgid "On leased / purchased farmers"
#~ msgstr "Фермеры на земельных участках, приобретенных в аренду / собственность"

#~ msgid "farmers"
#~ msgstr "фермеры"

#~ msgid "On leased / purchased households"
#~ msgstr "Домохозяйсва на земельных участках, приобретенных в аренду / собственность"

#~ msgid "households"
#~ msgstr "домохозяйства"

#~ msgid "Not on leased / purchased area (out-grower)"
#~ msgstr "На земельном участке, не приобретенном в аренду / собственность (договор подряда)"

#~ msgid "Not on leased / purchased area (out-grower, in ha)"
#~ msgstr "На земельном участке, не приобретенном в аренду / собственность (договор подряда, в га.)"

#~ msgid "Not on leased / purchased farmers (out-grower)"
#~ msgstr "Фермеры на земельных участках, не приобретенных в аренду / собственность"

#~ msgid "Not on leased / purchased households (out-grower)"
#~ msgstr "Домохозяйства на земельных участках, не приобретенных в аренду / собственность (договор подряда)"

#~ msgid "Certified Free, Prior and Informed Consent (FPIC)"
#~ msgstr "Заверенное свободное, предварительное, и информированное согласие (СПИС)"

#~ msgid "Capacity Building"
#~ msgstr "Институционное развитие"

#~ msgid "Financial Support"
#~ msgstr "Финансовая поддержка"

#~ msgid "Recognitions status of community land tenure"
#~ msgstr "Статус признания общинного землевладения"

#~ msgid "Comment on recognitions status of community land tenure"
#~ msgstr "Примечания к статусу признания общинного землевладения"

#~ msgid "Overall Comment"
#~ msgstr "Общие примечания"

#~ msgid "Crops area"
#~ msgstr "Посевная площадь"

#~ msgid "Crops yield"
#~ msgstr "Урожайность"

#~ msgid "Crops export"
#~ msgstr "Экспорт урожая"

#~ msgid "%"
#~ msgstr "%"

#~ msgid "Livestock area"
#~ msgstr "Площадь земель для скотоводства"

#~ msgid "Livestock yield"
#~ msgstr "Продуктивность скота"

#~ msgid "Livestock export"
#~ msgstr "Экспорт скота"

#~ msgid "Resources area"
#~ msgstr "Площадь добычи полезных ископаемых"

#~ msgid "Resources yield"
#~ msgstr "Объемы добычи полезных ископаемых"

#~ msgid "Resources export"
#~ msgstr "Экспорт полезных ископаемых"

#~ msgid "Comment on resources"
#~ msgstr "Примечания к полезным ископаемым"

#~ msgid "Location description"
#~ msgstr "Описание местоположения"

#~ msgid "Area in operation"
#~ msgstr "Обрабатываемая площадь"

#~ msgid "Comment on location"
#~ msgstr "Примечания к местоположению"

#, python-format
#~ msgid "Error parsing shapefile: %s"
#~ msgstr "Ошибка синтаксического анализа шейп-файла: %s"

#~ msgid "Guidelines & Principles"
#~ msgstr "Рекомендации и принципы"

#~ msgid "Partially"
#~ msgstr "Частично"

#~ msgid "Voluntary Guidelines on the Responsible Governance of Tenure (VGGT)"
#~ msgstr "Добровольные руководящие принципы ответственного регулирования вопросов владения и пользования земельными, рыбными и лесными ресурсами (ДРП РВ)"

#~ msgid "Application of Voluntary Guidelines on the Responsible Governance of Tenure (VGGT)"
#~ msgstr "Исполнение Добровольных руководящих принципов ответственного регулирования вопросов владения и пользования земельными, рыбными и лесными ресурсами (ДРП РВ)"

#~ msgid "Comment on VGGT"
#~ msgstr "Примечания по ДРП РВ"

#~ msgid "Principles for Responsible Agricultural Investments (PRAI)"
#~ msgstr "Принципы ответственного инвестирования в агропродовольственные системы (ОИАС)"

#~ msgid "Application of Principles for Responsible Agricultural Investments (PRAI)"
#~ msgstr "Исполнение Принципов ответственного инвестирования в агропродовольственные системы (ОИАС)"

#~ msgid "Comment on PRAI"
#~ msgstr "Примечания по ОИАС"

#~ msgid "Operational company"
#~ msgstr "Операционная компания"

#~ msgid "Existing parent company"
#~ msgstr "Текущая материнская компания"

#~ msgid "Existing investor"
#~ msgstr "Текущий инвестор"

#~ msgid "Deal history comparison"
#~ msgstr "Сравнительная история сделки"

#~ msgid "Previous version"
#~ msgstr "Предыдущая версия"

#~ msgid "Selected version"
#~ msgstr "Выбранная версия"

#~ msgid "changed"
#~ msgstr "изменено"

#~ msgid "no changes"
#~ msgstr "изменения отсутствуют"

#~ msgid "Edit old version"
#~ msgstr "Редактировать старую версию"

#~ msgid "History"
#~ msgstr "История"

#~ msgid "Comments"
#~ msgstr "Примечания"

#~ msgid "RSS Feed"
#~ msgstr "RSS канал"

#~ msgid "This deal version is pending."
#~ msgstr "Эта версия информации о сделке находится на рассмотрении."

#~ msgid "This deal has been deleted. It is not visible for public users."
#~ msgstr "Эта сделка была удалена. Она недоступна к просмотру обычными пользователями."

#~ msgid "This deal version has been rejected. It is not visible for public users."
#~ msgstr "Эта версия информации о сделке была отклонена. Она недоступна к просмотру обычными пользователями."

#~ msgid "There's a newer version of this deal."
#~ msgstr "Существует более поздняя версия этой сделки."

#~ msgid "Click here to show the latest version."
#~ msgstr "Нажмите для просмотра новейшей версии."

#~ msgid "comments"
#~ msgstr "примечания"

#~ msgid "There are no comments to this deal yet."
#~ msgstr "Примечания к этой сделке еще отсутствуют."

#~ msgid "Add a comment"
#~ msgstr "Добавить примечание"

#~ msgid "I've read and agree to the <a href=\"/about/data-policy\" target=\"_blank\">Data Policy</a>."
#~ msgstr "Я ознакомлен/-а и согласен/-сна с <a href=\"/about/data-policy\" target=\"_blank\">Политикой обработки данных</a>."

#~ msgid "Cancel reply"
#~ msgstr "Отменить ответ"

#~ msgid "There are currently no deals matching your search criteria."
#~ msgstr "Сделки, соответствующие вашему поисковому запросу, не найдены."

#~ msgid "mandatory"
#~ msgstr "обязательное поле"

#~ msgid "Change Deal"
#~ msgstr "Изменить сделку"

#~ msgid "Recover this deal"
#~ msgstr "Восстановить эту сделку"

#~ msgid "All deals"
#~ msgstr "Все сделки"

#~ msgid "By"
#~ msgstr "По"

#~ msgid "Start"
#~ msgstr "Начать"

#~ msgid "More..."
#~ msgstr "Еще…"

#~ msgid "There are currently no deals matching your search criteria"
#~ msgstr "Сделки, соответствующие вашему поисковому запросу, не найдены"

#~ msgid "deals"
#~ msgstr "сделки"

#~ msgid "Add another"
#~ msgstr "Добавить новую"

#~ msgid "Home"
#~ msgstr "Домашняя страница"

#~ msgid "Unknown user"
#~ msgstr "Неизвестный пользователь"

#~ msgid "This version"
#~ msgstr "Текущая версия"

#~ msgid "Show this version"
#~ msgstr "Показать текущую версию"

#~ msgid "Compare with previous version"
#~ msgstr "Сравнить с предыдущей версией"

#~ msgid "First version"
#~ msgstr "Изначальная версия"

#~ msgid "Network of parent companies and tertiary investors/lenders"
#~ msgstr "Сеть материнских компаний и третичных инвесторов/заимодателей"

#~ msgid "Please right-click the nodes to get more details."
#~ msgstr "Для просмотра подробностей щелкните правой кнопкой мыши по узловой точке."

#~ msgid "Left-click to reveal related parent companies and tertiary investors/lenders."
#~ msgstr "Щелкните левой кнопкой мыши, чтобы открыть информацию о связанных материнских компаниях, а также третичных инвесторах/заимодателях."

#~ msgid "Right-click on investors to get more information."
#~ msgstr "Щелкните правой кнопкой мыши на названии инвестора, чтобы открыть дополнительную информацию."

#~ msgid "Left-click to hide related parent companies and tertiary investors/lenders."
#~ msgstr "Щелкните левой кнопкой мыши, чтобы скрыть информаии о связанных материнских компаниях, а также третичных инвесторах/заимодателях."

#~ msgid "This operating company is pending."
#~ msgstr "Информация об этой компании-операторе находится на рассмотрении."

#~ msgid "This operating company has been deleted. It is not visible for public users."
#~ msgstr "Эта компания-оператор была удалена. Она недоступна к просмотру обычными пользователями."

#~ msgid "This operating company has been rejected. It is not visible for public users."
#~ msgstr "Информация об этой компании-операторе была отклонена. Она недоступна к просмотру обычными пользователями."

#~ msgid "No active filters"
#~ msgstr "Без фильтров"

#~ msgid "Cancel add filter"
#~ msgstr "Отменить добавление фильтра"

#~ msgid "Add a filter"
#~ msgstr "Добавить фильтр"

#~ msgid "List settings"
#~ msgstr "Настройки списка"

#~ msgid "Create a custom filter"
#~ msgstr "Создать индивидуальный фильтр"

#~ msgid "is =<"
#~ msgstr "=<"

#~ msgid "Add Filter"
#~ msgstr "Добавить фильтр"

#~ msgid "Select columns for the result table"
#~ msgstr "Выберите колонки для таблицы результатов"

#~ msgid "default columns"
#~ msgstr "колонки по умолчанию"

#~ msgid "all columns"
#~ msgstr "все колонки"

#~ msgid "Select status of deals"
#~ msgstr "Выберите статус сделок"

#~ msgid "Added (not changed)"
#~ msgstr "Добавленные (не измененные)"

#~ msgid "Changed"
#~ msgstr "Измененные"

#~ msgid "Pending"
#~ msgstr "На рассмотрении"

#~ msgid "Unknown country"
#~ msgstr "Неизвестная страна"

#~ msgid "Unknown region"
#~ msgstr "Неизвестный регион"

#~ msgid "Double-click to zoom in."
#~ msgstr "Приблизить двойным щелчком."

#~ msgid "Search for investor name"
#~ msgstr "Поиск по имени/названию инвестора"

#~ msgid "All Deals"
#~ msgstr "Все сделки"

#~ msgid "By Target"
#~ msgstr "По прогнозному показателю"

#~ msgid "By Target Region"
#~ msgstr "По целевому региону"

#~ msgid "By Target Country"
#~ msgstr "По целевой стране"

#~ msgid "By Investor"
#~ msgstr "По инвесторам"

#~ msgid "By Investor Region"
#~ msgstr "По региону-инвестору"

#~ msgid "By Investor Country"
#~ msgstr "По стране-инвестору"

#~ msgid "By data source"
#~ msgstr "По источнику информации"

#~ msgid "By Intention"
#~ msgstr "По целевому назначению"

#~ msgid "By Crop"
#~ msgstr "По виду сельхозкультур"

#~ msgid "All Investors"
#~ msgstr "Все инвесторы"

#~ msgid "By Role"
#~ msgstr "По роли"

#~ msgid "By Classification"
#~ msgstr "По классификации"

#~ msgid "By Country of registration/origin"
#~ msgstr "По стране регистрации/происхождения"

#~ msgid "Investor history comparison"
#~ msgstr "Сравнительная история инвестора"

#~ msgid "This investor version is pending."
#~ msgstr "Эта версия информации об инвесторе находится на рассмотрении."

#~ msgid "This investor has been deleted. It is not visible for public users."
#~ msgstr "Этот инвестор был удален. Он недоступен к просмотру обычными пользователями."

#~ msgid "This investor version has been rejected. It is not visible for public users."
#~ msgstr "Эта версия информации об инвесторе была отклонена. Она недоступна к просмотру обычными пользователями."

#~ msgid "Involvements as Parent Company"
#~ msgstr "Участие в качестве материнской компании"

#~ msgid "Involvements as Tertiary investor/lender"
#~ msgstr "Участие в качестве третичного инвестора/заимодателя"

#~ msgid "Add investor"
#~ msgstr "Добавить инвестора"

#~ msgid "Add another parent company"
#~ msgstr "Добавить еще одну материнскую компанию"

#~ msgid "Add another lender"
#~ msgstr "Добавить еще одного заимодателя"

#~ msgid "Recover this investor"
#~ msgstr "Восстановить этого инвестора"

#~ msgid "All investors"
#~ msgstr "Все инвесторы"

#~ msgid "Show more"
#~ msgstr "Показать больше"

#~ msgid "investors"
#~ msgstr "инвесторы"

#~ msgid "There are currently no investors matching your search criteria."
#~ msgstr "На текущий момент в базе отсутствуют инвесторы, соответствующие заданныи критериям поиска."

#~ msgid "Add an investor"
#~ msgstr "Добавить инвестора"

#~ msgid "Back"
#~ msgstr "Назад"

#~ msgid "Are you sure you want to delete this deal?"
#~ msgstr "Вы действительно хотите удалить эту сделку?"

#~ msgid "No, cancel"
#~ msgstr "Нет, отменить действие"

#~ msgid "Yes, delete"
#~ msgstr "Да, удалить"

#~ msgid "Are you sure you want to delete this investor?"
#~ msgstr "Вы действительно хотите удалить этого инвестора?"

#~ msgid "Recover deal"
#~ msgstr "Восстановить сделку"

#~ msgid "Are you sure you want to recover this deal?"
#~ msgstr "Вы действительно хотите восстановить эту сделку?"

#~ msgid "Yes, recover"
#~ msgstr "Да, восстановить"

#~ msgid "Recover investor"
#~ msgstr "Восстановить инвестора"

#~ msgid "Are you sure you want to recover this investor?"
#~ msgstr "Вы действительно хотите восстановить этого инвестора?"

#~ msgid "No role"
#~ msgstr "Без прав редактирования"

#~ msgid "for"
#~ msgstr "для"

#~ msgid "Availability"
#~ msgstr "Доступность"

#~ msgid "Top investors"
#~ msgstr "Крупнейшие инвесторы"

#~ msgid "Target region"
#~ msgstr "Регион назначения"

#~ msgid "Investor country"
#~ msgstr "Страна-инвестор"

#~ msgid "Investor region"
#~ msgstr "Регион-инвестор"

#~ msgid "Operating company name"
#~ msgstr "Название компании-оператора"

#~ msgid "Parent investors"
#~ msgstr "Материнские компании-инвесторы"

#~ msgid "Parent investor country"
#~ msgstr "Страна регистрации материнской компании-инвестора"

#~ msgid "Parent investor region"
#~ msgstr "Регион материнской компании-инвестора"

#~ msgid "Parent investor percentages"
#~ msgstr "Доли материнской компании-инвестора"

#~ msgid "Parent investor classifications"
#~ msgstr "Классификация материнских компаний-инвесторов"

#~ msgid "Parent investor homepages"
#~ msgstr "Домашние страницы материнских компаний-инвесторов"

#~ msgid "Parent stakeholder Opencorporates links"
#~ msgstr "Ссылки на материнскую компанию на Opencorporates"

#~ msgid "Comment on parent investor"
#~ msgstr "Примечания к материнской компании-инвестору"

#~ msgid "Operating company country of registration/origin"
#~ msgstr "Страна регистрации/происхождения компании-оператора"

#~ msgid "Operating company region of registration/origin"
#~ msgstr "Регион регистрации/происхождения компании-оператора"

#~ msgid "Operating company classification"
#~ msgstr "Классификация компании-оператора"

#~ msgid "Operating company homepage"
#~ msgstr "Домашняя страница компании-оператора"

#~ msgid "Operating company Opencorporates link"
#~ msgstr "Ссылка на компанию-оператора на Opencorporates"

#~ msgid "Additional comment on Operating company"
#~ msgstr "Дополнительный комментарий к Операционной компании"

#, python-format
#~ msgid "Unknown group '%(group)s'."
#~ msgstr "Неизвестная группа ''%(group)s'."

#~ msgid "Your changes to the deal have been submitted successfully. The changes will be reviewed and published soon."
#~ msgstr "Ваши изменения к сделке успешно отправлены. Они будут рассмотрены и опубликованы в ближайшее время."

#~ msgid "Your changes to the deal have been saved successfully."
#~ msgstr "Ваши изменения к сделке успешно сохранены."

#~ msgid "Please correct the error below."
#~ msgstr "Пожалуйста, исправьте ошибку (ниже)."

#~ msgid "The deal has been submitted successfully (#{}). It will be reviewed and published soon."
#~ msgstr "Сделка принята на рассмотрение (#{}). Она будет просмотрена и добавлена в ближайшее время."

#~ msgid "The deal has been added successfully (#{})."
#~ msgstr "Сделка успешно добавлена (#{})."

#~ msgid "The deal #{} has been marked for deletion. It will be reviewed and deleted soon."
#~ msgstr "Сделка #{} добавлена в очередь на удаление. Она будет просмотрена и удалена в ближайшее время."

#~ msgid "The deal #{} has been deleted successfully."
#~ msgstr "Сделка #{} успешно удалена."

#~ msgid "The deal #{} has been recovered successfully."
#~ msgstr "Сделка #{} успешно восстановлена."

#~ msgid "Is public"
#~ msgstr "Является публичной"

#~ msgid "Deal scope"
#~ msgstr "Предмет сделки"

#~ msgid "Current size under contract"
#~ msgstr "Текущий размер по контракту"

#~ msgid "Current size in operation (production)"
#~ msgstr "Текущий размер в обработке (производстве)"

#~ msgid "Region of registration/origin"
#~ msgstr "Регион регистрации/происхождения"

#~ msgid "The investor has been submitted successfully (#{}). It will be reviewed and published soon."
#~ msgstr "Этот инвестор принят на рассмотрение(#{}). Он будет просмотрен и опубликован в ближайшее время."

#~ msgid "The investor has been added successfully (#{})."
#~ msgstr "Инвестор успешно добавлен(#{})."

#~ msgid "Your changes to the investor have been submitted successfully. The changes will be reviewed and published soon."
#~ msgstr "Ваши изменения к информации об инвесторе приняты на рассмотрение. Изменения будут просмотрены и опубликованы в ближайшее время."

#~ msgid "Your changes to the investor have been saved successfully."
#~ msgstr "Ваши изменения к информации об инвесторе успешно сохранены."

#~ msgid "The investor #{} has been marked for deletion. It will be reviewed and deleted soon."
#~ msgstr "Инвестор #{} добавлен в очередь на удаление. Он будет просмотрен и удален в ближайшее время."

#~ msgid "The investor #{} has been deleted successfully."
#~ msgstr "Инвестор #{} успешно удален."

#~ msgid "The investor #{} has been recovered successfully."
#~ msgstr "Инвестор #{} успешно восстановлен."

#~ msgid "Current file"
#~ msgstr "Текущий файл"

#~ msgid "Show area"
#~ msgstr "Показать местность"

#~ msgid "Hide area"
#~ msgstr "Скрыть местность"

#~ msgid "Shapefile upload (select all files, required: .shp, .shx, .dbf, and .prj)"
#~ msgstr "Загрузка шейп-файла (выберите все файлы; допустимые форматы: .shp, .shx, .dbf, и .prj)"

#~ msgid "Initiation year or date"
#~ msgstr "Год или дата учреждения компании"

#~ msgid "Agricultural produce"
#~ msgstr "Сельскохозяйственная продукция"

#~ msgid "English name"
#~ msgstr "Английское название"

#~ msgid "Local name"
#~ msgstr "Местное название"

#~ msgid "Locale"
#~ msgstr "Локаль"

#~ msgid "Overwritten"
#~ msgstr "Перезаписанная"

#~ msgid "To delete"
#~ msgstr "На удаление"

#~ msgid "Activity identifier"
#~ msgstr "Идентификатор деятельности"

#~ msgid "availability"
#~ msgstr "доступность"

#~ msgid "Historical activity"
#~ msgstr "История активности"

#~ msgid "Historical activities"
#~ msgstr "История активностей"

#~ msgid "Activity attribute group"
#~ msgstr "Активность группы атрибутов"

#~ msgid "Activity attribute groups"
#~ msgstr "Активность групп атрибутов"

#~ msgid "Activity Attribute Group"
#~ msgstr "Активность Группы Атрибутов"

#~ msgid "Language"
#~ msgstr "Язык"

#~ msgid "Year or Date"
#~ msgstr "Год или дата"

#~ msgid "Is current"
#~ msgstr "Текущий"

#~ msgid "Activity"
#~ msgstr "Активность"

#~ msgid "Historical activity attribute"
#~ msgstr "История активности атрибутов"

#~ msgid "Historical activity attributes"
#~ msgstr "История активностей атрибутов"

#~ msgid "Review decision"
#~ msgstr "Пересмотр решения"

#~ msgid "User assigned"
#~ msgstr "Закреплено за пользователем"

#~ msgid "User created"
#~ msgstr "Создано пользователем"

#~ msgid "Activity feedback"
#~ msgstr "Обратная связь по активности"

#~ msgid "Activity feedbacks"
#~ msgstr "Обратная связь по активности"

#~ msgid "Value"
#~ msgstr "Значение"

#~ msgid "Value 2"
#~ msgstr "Значение 2"

#~ msgid "Polygon"
#~ msgstr "Полигон"

#~ msgid "Variable"
#~ msgstr "Переменная"

#~ msgid "Key"
#~ msgstr "Ключ"

#~ msgid "Operator"
#~ msgstr "Оператор"

#~ msgid "Filter preset group"
#~ msgstr "Группа предустановленных фильтров"

#~ msgid "Filter preset groups"
#~ msgstr "Группы предустановленных фильтров"

#~ msgid "And"
#~ msgstr "И"

#~ msgid "Or"
#~ msgstr "Или"

#~ msgid "Global/Region"
#~ msgstr "Глобальный/По региону"

#~ msgid "Is hidden"
#~ msgstr "Скрытый"

#~ msgid "Filter preset"
#~ msgstr "Предустановленный фильтр"

#~ msgid "Filter presets"
#~ msgstr "Предустановленные фильтры"

#~ msgid "Investment Fund (all types incl. pension, hedge, mutual, private equity funds etc.)"
#~ msgstr "Инвестиционный фонд (все типы, включая пенсионные, хеджевые, паевые, частные, др.)"

#, python-format
#~ msgid "Unknown operating company (#%s)"
#~ msgstr "Компания-оператор неизвестна (#%s)"

#, python-format
#~ msgid "Unknown parent company (#%s)"
#~ msgstr "Материнская компания неизвестна(#%s)"

#, python-format
#~ msgid "Unknown tertiary investor/lender (#%s)"
#~ msgstr "Неизвестный третичный инвестор/заимодатель (#%s)"

#, python-format
#~ msgid "Unknown (#%s)"
#~ msgstr "Неизвестно (#%s)"

#~ msgid "Historical investor"
#~ msgstr "Исторический инвестор"

#~ msgid "Historical investors"
#~ msgstr "Исторические инвесторы"

#~ msgid "Investor ID Downstream"
#~ msgstr "ID компании-инвестора нижнего звена производственно-сбытовой цепочки"

#~ msgid "Investor ID Upstream"
#~ msgstr "ID компании-инвестора верхнего звена производственно-сбытовой цепочки"

#~ msgid "Historical Investor Venture Involvement"
#~ msgstr "Вовлеченность исторического инвестора в проект"

#~ msgid "Historical Investor Venture Involvements"
#~ msgstr "Вовлеченность исторического инвестора в проекты"

#~ msgid "Historical Investor Activity Involvement"
#~ msgstr "Вовлеченность исторического инвестора в деятельность"

#~ msgid "Historical Investor Activity Involvements"
#~ msgstr "Вовлеченность исторического инвестора в деятельность"

#~ msgid "Map with all deals"
#~ msgstr "Карта всех сделок"

#~ msgid "Finished"
#~ msgstr "Заключенные сделки"

#~ msgid "Display"
#~ msgstr "Отобразить"

#~ msgid "Group by country"
#~ msgstr "Сгруппировать по стране"

#~ msgid "Individual deals"
#~ msgstr "Отдельные сделки"

#~ msgid "Show info about"
#~ msgstr "Показать сведения о"

#~ msgid "Search"
#~ msgstr "Поиск"

#~ msgid "Type in the field below to search for a location."
#~ msgstr "Для поиска локации наберите текст в поле внизу."

#~ msgid "Search location"
#~ msgstr "Поиск локации"

#~ msgid "Base layers"
#~ msgstr "Слои базы"

#~ msgid "OSM"
#~ msgstr "Карты OSM"

#~ msgid "ESRI Satellite"
#~ msgstr "Спутниковые карты ESRI"

#~ msgid "MapQuest Satellite"
#~ msgstr "Спетниковые карты MapQuest"

#~ msgid "Please click on a deal or country on the map to select details."
#~ msgstr "Для выбора подробностей нажмите на сделку или страну на карте."

#~ msgid "Deals/Info"
#~ msgstr "Сделки/Инфо"

#~ msgid "Context"
#~ msgstr "Контекст"

#~ msgid "Base"
#~ msgstr "База"

#~ msgid "Details"
#~ msgstr "Подробности"

#~ msgid "Return"
#~ msgstr "Назад"

#~ msgid "Area in production"
#~ msgstr "Область обработки"

#~ msgid "Retry failed notifications"
#~ msgstr "Повторить неудачные уведомления"

#~ msgid "Land Matrix: New comment"
#~ msgstr "Land Matrix: новый комментарий"

#~ msgid "New"
#~ msgstr "Новые"

#~ msgid "Sent"
#~ msgstr "Отправленные"

#~ msgid "Created On"
#~ msgstr "Дата создания"

#~ msgid "Sent on"
#~ msgstr "Дата отправки"

#~ msgid "To"
#~ msgstr "Кому"

#~ msgid "CC"
#~ msgstr "Копия"

#~ msgid "BCC"
#~ msgstr "Скрытая копия"

#~ msgid "Reply To"
#~ msgstr "Ответить пользователю"

#~ msgid "Subject"
#~ msgstr "Тема"

#~ msgid "Body Plain Text"
#~ msgstr "Тело простого текста"

#~ msgid "Body HTML"
#~ msgstr "Тело HTML"

#~ msgid "has posted a new comment on"
#~ msgstr "оставил/-а новое примечание к"

#~ msgid "Yours"
#~ msgstr "Искренне"

#~ msgid "Delete all Features"
#~ msgstr "Удалить все пространственне объекты"

#~ msgid "Debugging window (serialized value)"
#~ msgstr "Окно отладки (сериализованное значение)"

#~ msgid "Edit comment"
#~ msgstr "Редактировать комментарий"

#~ msgid "Save comment"
#~ msgstr "Сохранить комментарий"

#~ msgid "Post"
#~ msgstr "Опубликовать"

#~ msgid "Preview"
#~ msgstr "Предпросмотр"

#~ msgid "Choose a country"
#~ msgstr "Выберите страну"

#~ msgid "Deal #"
#~ msgstr "Сделка №"

#~ msgid "News and Publications"
#~ msgstr "Новости и публикации"

#, python-format
#~ msgid "No news or publications available for %(t)s."
#~ msgstr "Новости или публикации для %(t)s отсутствуют."

#~ msgid "All News and Publications"
#~ msgstr "Все новости и публикации"

#~ msgid "Go to"
#~ msgstr "Перейти к"

#~ msgid "Tweets by"
#~ msgstr "Твиты пользователя"

#~ msgid "Current statistics"
#~ msgstr "Текущая статистика"

#~ msgid "No investor"
#~ msgstr "Нет инвестора"

#~ msgid "Investor history"
#~ msgstr "История инвестора"

#~ msgid "Land Matrix regions"
#~ msgstr "Land Matrix регионы"

#~ msgid "The investor network diagram is only visible for live versions of an investor. I.e. https://landmatrix.org/investor/:id/"
#~ msgstr "Схема сети инвестора видна только для живых версий инвестора. Т.е. https://landmatrix.org/investor/:id/"

#~ msgid "Analytical reports"
#~ msgstr "Аналитические отчеты"

#~ msgid "Events"
#~ msgstr "События"

#~ msgid "Learning opportunities"
#~ msgstr "Возможности обучения"

#~ msgid "News"
#~ msgstr "Новости"

#~ msgid "Publications"
#~ msgstr "Публикации"

#~ msgid "Page not found"
#~ msgstr "Страница не найдена"

#~ msgid "The page you are looking for appears to have been moved, deleted or does not exist."
#~ msgstr "Вероятно, страница, которую вы ищете, была перемещена или удалена, либо же ее не существует."

#~ msgid "Clear filters"
#~ msgstr "Сбросить фильтры"

#~ msgid "Login/Register"
#~ msgstr "Войти/Зарегистрироваться"

#~ msgid "Stay informed"
#~ msgstr "Следить за обновлениями"

#~ msgid "Get involved"
#~ msgstr "Приобщиться"

#~ msgid "You are using an <strong>outdated</strong> browser. Please <a href=\"http://browsehappy.com/\">upgrade your browser</a> or <a href=\"http://www.google.com/chromeframe/?redirect=true\">activate Google Chrome Frame</a> to improve your experience.</p>"
#~ msgstr "Ваш браузер <strong>устарел</strong>. Пожалуйста, <a href=\"http://browsehappy.com/\">обновите свой браузер</a> или <a href=\"http://www.google.com/chromeframe/?redirect=true\">активируйте Google Chrome Frame</a>, чтобы улучшить свое взаимодействие с базой данных.</p>"

#~ msgid "There is currently no content for this category."
#~ msgstr "В настоящее время наполнение этой категории отсутствует."

#~ msgid "Responses for page"
#~ msgstr "Реакции на страницу"

#~ msgid "Submit Comment"
#~ msgstr "Оставить комментарий/примечание"

#~ msgid "Thanks for commenting"
#~ msgstr "Спасибо за комментарий/примечание"

#~ msgid "Thanks for posting your comment"
#~ msgstr "Спасибо за публикацию комментария/примечания"

#~ msgid ""
#~ "\n"
#~ "      We have received your comment, and posted it on the web site.<br/>\n"
#~ "      You will be sent back to the article...\n"
#~ "      "
#~ msgstr ""
#~ "\n"
#~ "      \"\n"
#~ "      Ваш комментарий получен и опубликован на вебсайте.<br/>\n"
#~ "      Вы будете перенаправлены обратно к статье...\n"
#~ "      \"\n"
#~ "      "

#~ msgid "Back to the article"
#~ msgstr "Вернуться к статье"

#~ msgid "Account activation failed"
#~ msgstr "Сбой активации учетной записи"

#~ msgid "Activation complete"
#~ msgstr "Активация завершена"

#~ msgid "Your account is now activated."
#~ msgstr "Ваша учетная запись успешно активирована."

#~ msgid "Activate account at"
#~ msgstr "Активировать учетную запись на"

#, python-format
#~ msgid "Link is valid for %(expiration_days)s days."
#~ msgstr "Ссылка действительна в течение %(expiration_days)s дней."

#~ msgid "Activation failed"
#~ msgstr "Сбой активации"

#~ msgid "Your account could not be activated. Please try again."
#~ msgstr "Не удалось активировать Вашу учетную запись. Пожалуйста, попробуйте еще раз."

#~ msgid "Registration closed"
#~ msgstr "Регистрация закрыта"

#~ msgid "Registration is currently closed."
#~ msgstr "На данный момент регистрация закрыта."

#~ msgid "Registration complete"
#~ msgstr "Регистрация завершена"

#~ msgid "You are now registered. Activation email sent."
#~ msgstr "Вы зарегистрированы. Письмо активации отправлено на вашу почту."

#~ msgid "Your contact information will help our researchers get in touch with you for additional information. We respect and protect your privacy and anonymity, and will never share or publish your personal information. You can also write us directly at <a href=\"mailto:data@landmatrix.org\">data@landmatrix.org</a>."
#~ msgstr "Ваша контактная информация даст нашим исследователям возможность связаться с вами для получения дополнительных сведений. Мы уважаем и защищаем Вашу конфиденциальность и анонимность, и никогда не станем делиться вашими личными данными и публиковать их в открытом доступе. Вы также можете связаться с нами напрямую, отправив письмо на электронный адрес <a href=\"mailto:data@landmatrix.org\">data@landmatrix.org</a>."

#~ msgid "Default filters are enabled"
#~ msgstr "Задействованы фильтры по умолчанию"

#~ msgid "The data is filtered by global or national filter presets. Please uncheck the checkbox to show all data."
#~ msgstr "Отображенные данные были отобраны с помощью предустановленных фильтров (глобальных или по странам). Для просмотра всей информации снимите галочки."

#~ msgid "Default filters are disabled"
#~ msgstr "Фильтры по умолчанию отключены"

#~ msgid "You can see all data unfiltered. Please check the checkbox to use our global or national filter presets."
#~ msgstr "Вы видите полный список информации без фильтров. Для активации предустановленных фильтров (глобальный или по странам) поставьте галочку в соответствующем окошке."

#~ msgid "Select a filter preset"
#~ msgstr "Выберите предустановленный фильтр"

#~ msgid "Thanks for spending some quality time with the Web site today."
#~ msgstr "Спасибо за ваше время и внимание, уделенные этому Сайту."

#~ msgid "Log in again"
#~ msgstr "Войти еще раз"

#~ msgid "Your username and password didn't match. Please try again."
#~ msgstr "Указанные Вами имя пользователя и пароль не совпадают. Пожалуйста, попробуйте еще раз."

#~ msgid "Your account doesn't have access to this page. To proceed, please login with an account that has access."
#~ msgstr "Ваша учетная запись не имеет доступа к этой странице. Пожалуйста, войдите в учетную запись, имеющую доступ."

#~ msgid "Please login to see this page."
#~ msgstr "Для просмотра этой страницы войдите в учетную запись."

#~ msgid "Reset it"
#~ msgstr "Восстановить"

#~ msgid "No registered user yet?"
#~ msgstr "Нет учетной записи?"

#~ msgid "Password changed"
#~ msgstr "Пароль изменен"

#~ msgid "Your password was changed successfully."
#~ msgstr "Ваш пароль был успешно изменен."

#~ msgid "Password reset complete"
#~ msgstr "Сброс пароля завершен"

#~ msgid "Your password has been reset successfully."
#~ msgstr "Ваш пароль был успешно сброшен."

#~ msgid "Log in"
#~ msgstr "Войти"

#~ msgid "Confirm password reset"
#~ msgstr "Подтвердить сброс пароля"

#~ msgid "Password reset failed"
#~ msgstr "Не удалось сбросить пароль"

#~ msgid "Password reset"
#~ msgstr "Пароль сброшен"

#~ msgid "If there's an account with the given email address, an email with password reset instructions has been sent."
#~ msgstr "Если в учетной записи указан электронный адрес, на него было отправлено письмо с инструкциями по восстановлению пароля."

#, python-format
#~ msgid ""
#~ "\n"
#~ "Someone requested that the password be reset for the following account:\n"
#~ "\n"
#~ "%(site_name)s\n"
#~ "Username: %(user)s\n"
#~ "\n"
#~ "If this was a mistake, just ignore this email and nothing will happen.\n"
#~ "\n"
#~ "To reset your password, visit the following address:\n"
#~ msgstr ""
#~ "\n"
#~ "Кто-то подал запрос на восстановление пароля для следующей учетной записи:\n"
#~ "\n"
#~ "%(site_name)s\n"
#~ "Имя пользователя: %(user)s\n"
#~ "\n"
#~ "Если запрос отправлен по ошибке, просто проигнорируйте это письмо.\n"
#~ "\n"
#~ "Для сброса пароля пройдите по ссылке:\n"

#~ msgid "Share"
#~ msgstr "Поделиться"<|MERGE_RESOLUTION|>--- conflicted
+++ resolved
@@ -1999,12 +1999,9 @@
 
 msgid "Farmers"
 msgstr "Фермеры"
-<<<<<<< HEAD
-=======
 
 msgid "Feedback"
 msgstr "Отзывы"
->>>>>>> 10880831
 
 msgid "Feedback by me"
 msgstr "Обратная связь от меня"
@@ -2035,12 +2032,9 @@
 
 msgid "from"
 msgstr "от"
-<<<<<<< HEAD
-=======
 
 msgid "From user"
 msgstr ""
->>>>>>> 10880831
 
 msgid "Full update"
 msgstr "Полное обновление"
@@ -2283,12 +2277,6 @@
 
 msgid "Meta"
 msgstr "Мета"
-<<<<<<< HEAD
-
-msgid "Mineral Resources"
-msgstr "Полезные ископаемые"
-=======
->>>>>>> 10880831
 
 msgid "Mineral resources"
 msgstr "Полезные ископаемые"
@@ -2648,18 +2636,12 @@
 msgid "to"
 msgstr "на"
 
-<<<<<<< HEAD
+msgid "To user"
+msgstr ""
+
 #, fuzzy
 msgid "Todo"
 msgstr "Задачи"
-=======
-msgid "To user"
-msgstr ""
->>>>>>> 10880831
-
-#, fuzzy
-msgid "Todo"
-msgstr "Задачи"
 
 msgid "tons"
 msgstr "тонны"
@@ -2749,12 +2731,9 @@
 msgid "Русский"
 msgstr "Русский"
 
-<<<<<<< HEAD
-=======
 #~ msgid "Mineral Resources"
 #~ msgstr "Полезные ископаемые"
 
->>>>>>> 10880831
 #~ msgid "Copy this investor"
 #~ msgstr "Скопировать этого инвестора"
 
@@ -2784,12 +2763,6 @@
 
 #~ msgid "Table"
 #~ msgstr "Таблица"
-<<<<<<< HEAD
-
-#~ msgid "Feedback"
-#~ msgstr "Отзывы"
-=======
->>>>>>> 10880831
 
 #, python-brace-format
 #~ msgid "{full_name} has addressed you in a comment on {obj_desc}:"
