--- conflicted
+++ resolved
@@ -3,11 +3,7 @@
 export const handle: Handle = async ({ event, resolve }) => {
   event.locals.cookie = event.request.headers.get("cookie") ?? undefined;
 
-<<<<<<< HEAD
-  const nonSSRPaths = ["/deal/edit", "/deal/add", "/map"];
-=======
   const nonSSRPaths = ["/deal/edit", "/deal/add", "/map", "/list"];
->>>>>>> 74219057
   const ssr = !nonSSRPaths.find((p) => event.url.pathname.startsWith(p));
 
   return resolve(event, { ssr });
