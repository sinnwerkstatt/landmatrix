<script lang="ts">
  import type { BlockImage } from "$lib/types/custom"

  export let value: BlockImage

<<<<<<< HEAD
  $: link = value.image ? value.url : null;
  $: src = value.image ? value.image.url : value.url;
  $: caption = value.image ? value.caption : null;
  $: externalLink = value.image ? value.external : false;

  function escape_key(e) {
    if (e.key === "Escape") toggleLightbox();
  }
  let lightboxVisible = false;
  function toggleLightbox() {
    if (lightboxVisible) {
      lightboxVisible = false;
      document.removeEventListener("keydown", escape_key);
    } else {
      lightboxVisible = true;
      document.addEventListener("keydown", escape_key);
=======
  $: link = value.image ? value.url : null
  $: src = value.image ? value.image.url : value.url
  $: caption = value.image ? value.caption : null
  $: externalLink = value.image ? value.external : false

  function escape_key(e) {
    if (e.key === "Escape") toggleLightbox()
  }
  let lightboxVisible = false
  function toggleLightbox() {
    if (lightboxVisible) {
      lightboxVisible = false
      document.removeEventListener("keydown", escape_key)
    } else {
      lightboxVisible = true
      document.addEventListener("keydown", escape_key)
>>>>>>> c6ce966e
    }
  }
</script>

<div data-block="image" class="mb-5">
  {#if value.lightbox}
    <a href={src} target="_blank" on:click|preventDefault={toggleLightbox}>
      <img class="w-full max-w-full cursor-pointer" {src} alt="" />
    </a>
  {:else if link}
    <a href={link} target={externalLink ? "_blank" : "_self"}>
      <img class="w-full max-w-full" {src} alt="" />
    </a>
  {:else}
    <img class="w-full max-w-full" {src} alt="" />
  {/if}
  {#if caption}
<<<<<<< HEAD
    <div class="caption font-bold bg-[rgba(0,0,0,.75)] p-3 text-orange">
=======
    <div class="caption bg-[rgba(0,0,0,.75)] p-3 font-bold text-orange">
>>>>>>> c6ce966e
      {@html caption}
    </div>
  {/if}
</div>

{#if lightboxVisible}
  <div
<<<<<<< HEAD
    class="fixed w-screen h-screen z-[20000] inset-0 bg-gray-600 bg-opacity-90 p-2 flex justify-center items-center"
=======
    class="fixed inset-0 z-[20000] flex h-screen w-screen items-center justify-center bg-gray-600 bg-opacity-90 p-2"
>>>>>>> c6ce966e
    on:click={toggleLightbox}
  >
    <img on:click|stopPropagation class="max-h-full max-w-full border" {src} alt="" />
  </div>
{/if}

<style>
  :global(.caption > *) {
    margin: 0 !important;
  }
</style><|MERGE_RESOLUTION|>--- conflicted
+++ resolved
@@ -3,24 +3,6 @@
 
   export let value: BlockImage
 
-<<<<<<< HEAD
-  $: link = value.image ? value.url : null;
-  $: src = value.image ? value.image.url : value.url;
-  $: caption = value.image ? value.caption : null;
-  $: externalLink = value.image ? value.external : false;
-
-  function escape_key(e) {
-    if (e.key === "Escape") toggleLightbox();
-  }
-  let lightboxVisible = false;
-  function toggleLightbox() {
-    if (lightboxVisible) {
-      lightboxVisible = false;
-      document.removeEventListener("keydown", escape_key);
-    } else {
-      lightboxVisible = true;
-      document.addEventListener("keydown", escape_key);
-=======
   $: link = value.image ? value.url : null
   $: src = value.image ? value.image.url : value.url
   $: caption = value.image ? value.caption : null
@@ -37,7 +19,6 @@
     } else {
       lightboxVisible = true
       document.addEventListener("keydown", escape_key)
->>>>>>> c6ce966e
     }
   }
 </script>
@@ -55,11 +36,7 @@
     <img class="w-full max-w-full" {src} alt="" />
   {/if}
   {#if caption}
-<<<<<<< HEAD
-    <div class="caption font-bold bg-[rgba(0,0,0,.75)] p-3 text-orange">
-=======
     <div class="caption bg-[rgba(0,0,0,.75)] p-3 font-bold text-orange">
->>>>>>> c6ce966e
       {@html caption}
     </div>
   {/if}
@@ -67,11 +44,7 @@
 
 {#if lightboxVisible}
   <div
-<<<<<<< HEAD
-    class="fixed w-screen h-screen z-[20000] inset-0 bg-gray-600 bg-opacity-90 p-2 flex justify-center items-center"
-=======
     class="fixed inset-0 z-[20000] flex h-screen w-screen items-center justify-center bg-gray-600 bg-opacity-90 p-2"
->>>>>>> c6ce966e
     on:click={toggleLightbox}
   >
     <img on:click|stopPropagation class="max-h-full max-w-full border" {src} alt="" />
