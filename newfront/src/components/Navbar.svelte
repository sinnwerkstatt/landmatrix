--- conflicted
+++ resolved
@@ -194,11 +194,7 @@
               <p class="pt-2 pl-4 text-gray-400 leading-5 mb-2">
                 {$user.full_name}
                 <br />
-<<<<<<< HEAD
                 <small>{$user?.role ? $_($user?.role) : ""}</small>
-=======
-                <small>{$_($user?.role ? $user?.role : "")}</small>
->>>>>>> 5988e836
               </p>
 
               {#if $user.is_impersonate}
@@ -223,7 +219,6 @@
                   </a>
                 </li>
               </ul>
-              <div>{$_("aölsdkj hallo")}</div>
               <ul>
                 <li>
                   <a class="nav-link" href="/deal/add">{$_("Add a deal")}</a>
