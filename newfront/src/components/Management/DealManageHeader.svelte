--- conflicted
+++ resolved
@@ -4,9 +4,6 @@
   import { _ } from "svelte-i18n";
   import { goto } from "$app/navigation";
   import { page } from "$app/stores";
-<<<<<<< HEAD
-  import type { Deal } from "$lib/types/deal";
-=======
   import { isAuthorized } from "$lib/helpers";
   import type { Deal } from "$lib/types/deal";
   import type { User } from "$lib/types/user";
@@ -17,7 +14,6 @@
   import MinusIcon from "$components/icons/MinusIcon.svelte";
   import XIcon from "$components/icons/XIcon.svelte";
   import CheckboxSwitch from "$components/LowLevel/CheckboxSwitch.svelte";
->>>>>>> 74219057
   import ManageOverlay from "$components/Management/ManageOverlay.svelte";
   import ManageHeader from "./ManageHeader.svelte";
 
@@ -28,8 +24,6 @@
 
   let fully_updated = false;
 
-<<<<<<< HEAD
-=======
   $: isEditable =
     !dealVersion && deal.status === 4
       ? false
@@ -37,7 +31,6 @@
       ? false
       : isAuthorized($page.stuff.user, deal);
 
->>>>>>> 74219057
   let showSendToReviewOverlay = false;
   async function sendToReview({ detail: { comment } }) {
     await changeStatus({ detail: { transition: "TO_REVIEW", comment } });
@@ -45,10 +38,7 @@
   }
 
   let showCopyOverlay = false;
-<<<<<<< HEAD
-=======
-
->>>>>>> 74219057
+
   async function copyDeal() {
     $page.stuff.secureApolloClient
       .mutate({
@@ -68,8 +58,6 @@
     showCopyOverlay = false;
   }
 
-<<<<<<< HEAD
-=======
   let showConfidentialOverlay = false;
   async function toggleConfidential(data: {
     force: boolean;
@@ -114,7 +102,6 @@
       .then(() => dispatch("reload"));
   }
 
->>>>>>> 74219057
   function changeStatus({ detail: { transition, comment = "", to_user = null } }) {
     $page.stuff.secureApolloClient
       .mutate({
@@ -173,13 +160,9 @@
         `,
         variables: { id: deal.id, version: dealVersion, comment },
       })
-<<<<<<< HEAD
-      .then(async () => {
-=======
       .then(async (dat) => {
         //todo: if it was just a draft, and we deleted the whole thing, jump to deal list
         console.log(dat);
->>>>>>> 74219057
         if (dealVersion) await goto(`/deal/${deal.id}`);
         dispatch("reload");
       });
@@ -202,8 +185,6 @@
       </span>
     {/if}
   </div>
-<<<<<<< HEAD
-=======
   <div slot="visibility" class="flex-auto">
     <div class="flex items-center gap-1 mb-2 text-lg">
       {#if deal.is_public}
@@ -281,7 +262,6 @@
       {/if}
     </div>
   </div>
->>>>>>> 74219057
 </ManageHeader>
 
 <ManageOverlay
@@ -323,8 +303,6 @@
     )}
   </p>
   <div class="font-medium">{$_("Do you really want to copy this deal?")}</div>
-<<<<<<< HEAD
-=======
 </ManageOverlay>
 
 <ManageOverlay
@@ -345,5 +323,4 @@
       )}
     {/if}
   </p>
->>>>>>> 74219057
 </ManageOverlay>