--- conflicted
+++ resolved
@@ -210,19 +210,4 @@
   <!--    <option value="contract_area">{$_("Contract area")}</option>-->
   <!--    <option value="intended_area">{$_("Intended area")}</option>-->
   <!--  </select>-->
-<<<<<<< HEAD
-
-  <div class="block mt-6 text-right flex items-center">
-    <button
-      type="button"
-      class="btn btn-primary"
-      on:click={uploadFiles}
-      disabled={!toAddFiles || !toAddFiles.length}
-    >
-      <PlusIcon />
-      {$_("Add GeoJSON")}
-    </button>
-  </div>
-=======
->>>>>>> 74219057
 </Overlay>