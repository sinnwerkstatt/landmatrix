--- conflicted
+++ resolved
@@ -1,17 +1,11 @@
 <script lang="ts">
   import { gql } from "graphql-tag";
-<<<<<<< HEAD
-  import { _ } from "svelte-i18n";
-  import Select from "svelte-select";
-  import { client } from "$lib/apolloClient";
-=======
   import { onMount } from "svelte";
   import { _ } from "svelte-i18n";
   import Select from "svelte-select";
   import VirtualList from "svelte-tiny-virtual-list";
   import { page } from "$app/stores";
   import EditField from "$components/Fields/EditField.svelte";
->>>>>>> 74219057
   import type { FormField } from "$components/Fields/fields";
 
   export let value: Investor;
@@ -81,11 +75,6 @@
         showNewInvestorForm = false;
       });
   }
-<<<<<<< HEAD
-
-  getInvestors();
-=======
->>>>>>> 74219057
 </script>
 
 <div class="investor_foreignkey_field">
@@ -102,17 +91,11 @@
         o.isCreator ? `Create "${ftxt}"` : `${o.name} (#${o.id})`}
       getSelectionLabel={(o) => `${o.name} (#${o.id})`}
       showChevron
-<<<<<<< HEAD
-      inputAttributes={{
-        name: formfield.name,
-      }}
-=======
       isCreatable
       createItem={(ftxt) => ({ name: ftxt, id: "new" })}
       on:itemCreated={initCreateNewInvestor}
       inputAttributes={{ name: formfield.name }}
       {VirtualList}
->>>>>>> 74219057
     />
   {/if}
   {#if !showNewInvestorForm && value}
