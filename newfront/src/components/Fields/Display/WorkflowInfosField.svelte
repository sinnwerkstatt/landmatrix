<script lang="ts">
  import { slide } from "svelte/transition"

  import type { WorkflowInfo as WFInfo } from "$lib/types/generics"

  import type { FormField } from "$components/Fields/fields"
  import ManageHeaderLogbookList from "$components/Management/ManageHeaderLogbookList.svelte"
  import WorkflowInfo from "$components/Management/WorkflowInfo.svelte"

  export let value: object
  export let formfield: FormField
  export let model: "deal" | "investor" = "deal"
  export let objectId: number | null

  let showMoreInfos = false
  let moreInfos: WFInfo[] = []

  function clickOutside(element, callbackFunction) {
    function onClick(event) {
      if (!element.contains(event.target)) {
        callbackFunction()
      }
    }
    document.body.addEventListener("click", onClick)
    return {
      update(newCallbackFunction) {
        callbackFunction = newCallbackFunction
      },
      destroy() {
        document.body.removeEventListener("click", onClick)
      },
    }
  }
</script>

<div
  class="workflowinfo-field"
<<<<<<< HEAD
  on:click={event => {
=======
  data-name={formfield?.name ?? ""}
  on:click={() => {
>>>>>>> 4220471c
    showMoreInfos = !showMoreInfos
    event.stopPropagation()
  }}
>
  <WorkflowInfo info={value[0]} />
  {#if showMoreInfos}
    <div
      transition:slide
      use:clickOutside={() => {
        showMoreInfos = !showMoreInfos
      }}
      class="absolute z-10 mx-1 w-[22rem] rounded-sm bg-lm-warmgray shadow-md"
    >
      <h4 class="px-2">Logbooklist</h4>
      <ManageHeaderLogbookList workflowinfos={value} />
    </div>
  {/if}
</div><|MERGE_RESOLUTION|>--- conflicted
+++ resolved
@@ -35,12 +35,8 @@
 
 <div
   class="workflowinfo-field"
-<<<<<<< HEAD
+  data-name={formfield?.name ?? ""}
   on:click={event => {
-=======
-  data-name={formfield?.name ?? ""}
-  on:click={() => {
->>>>>>> 4220471c
     showMoreInfos = !showMoreInfos
     event.stopPropagation()
   }}
