--- conflicted
+++ resolved
@@ -5,10 +5,7 @@
 import { data_deal_query_gql } from "$lib/deal_query";
 import { filters, publicOnly } from "$lib/filters";
 import type { Deal } from "$lib/types/deal";
-<<<<<<< HEAD
-=======
 import type { GQLFilter } from "$lib/types/filters";
->>>>>>> 74219057
 import type { Investor } from "$lib/types/investor";
 
 let dealsDebounceTimeout: NodeJS.Timeout;
@@ -38,85 +35,6 @@
   }
 );
 
-<<<<<<< HEAD
-// investorFilters() {
-//   if (this.fetchAllInvestors) {
-//     return [];
-//   } else {
-//     /** @type GQLFilter[] */
-//     let filters = [
-//       {
-//         field: "child_deals.id",
-//         operation: "IN",
-//         value: this.deals.map((d) => d.id.toString()),
-//       },
-//     ];
-//
-//     let store_state_filters = this.$store.state.filters;
-//     if (store_state_filters.investor) {
-//       filters.push({
-//         field: "id",
-//         value: store_state_filters.investor.id.toString(),
-//       });
-//     }
-//     if (store_state_filters.investor_country_id) {
-//       filters.push({
-//         field: "country_id",
-//         value: store_state_filters.investor_country_id.toString(),
-//       });
-//     }
-//     return filters;
-//   }
-// }
-
-export const investors: Readable<Investor[]> = derived([filters], ([$filters], set) => {
-  loading.set(true);
-  const query = gql`
-    query Investors($limit: Int!, $filters: [Filter]) {
-      investors(limit: $limit, filters: $filters) {
-        id
-        name
-        country {
-          id
-          name
-        }
-        classification
-        homepage
-        opencorporates
-        comment
-        #involvements
-        deals {
-          id
-        }
-        status
-        draft_status
-        created_at
-        modified_at
-        is_actually_unknown
-      }
-    }
-  `;
-  const variables = { limit: 0, filters: $filters.toGQLFilterArray() };
-  if (investorsDebounceTimeout) clearTimeout(investorsDebounceTimeout);
-
-  investorsDebounceTimeout = setTimeout(() => {
-    get(client)
-      .query<{ investors: Investor[] }>({ query, variables })
-      .then(({ data }) => {
-        console.log("EAVL INVESTORS THEN");
-        loading.set(false);
-        console.log(data.investors);
-        set(data.investors);
-      })
-      .catch(() => {
-        console.log("CATRROR");
-      })
-      .finally(() => {
-        console.log("FINALLY");
-      });
-  }, 300);
-});
-=======
 export const investors: Readable<Investor[]> = derived(
   [deals, filters],
   ([$deals, $filters], set) => {
@@ -184,5 +102,4 @@
         });
     }, 300);
   }
-);
->>>>>>> 74219057
+);