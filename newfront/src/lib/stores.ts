--- conflicted
+++ resolved
@@ -21,27 +21,18 @@
 async function getAboutPages(language = "en", fetch: LoadEvent["fetch"]) {
   console.log("getAboutPages", { language });
   const url = `${RESTEndpoint}/pages/?order=title&type=wagtailcms.AboutIndexPage`;
-<<<<<<< HEAD
-  const res = await (await fetch(url)).json();
+  const res = await (
+    await fetch(url, { headers: { Accept: "application/json" } })
+  ).json();
   if (res.items && res.items.length) {
     const indexPageId = res.items[0].id;
     const pagesUrl = `${RESTEndpoint}/pages/?child_of=${indexPageId}`;
-    const res_children = await (await fetch(pagesUrl)).json();
-    await aboutPages.set(res_children.items);
+    const res_children = await (
+      await fetch(pagesUrl, { headers: { Accept: "application/json" } })
+    ).json();
+    aboutPages.set(res_children.items);
   }
-=======
-  const res = await (
-    await fetch(url, { headers: { Accept: "application/json" } })
-  ).json();
-  const indexPageId = res.items[0].id;
-  const pagesUrl = `${RESTEndpoint}/pages/?child_of=${indexPageId}`;
-  const res_children = await (
-    await fetch(pagesUrl, { headers: { Accept: "application/json" } })
-  ).json();
-  aboutPages.set(res_children.items);
->>>>>>> 7ae2e93f
-}
-
+}
 export const observatoryPages = writable<ObservatoryPage[]>([]);
 
 async function getObservatoryPages(language = "en", fetch: LoadEvent["fetch"]) {
