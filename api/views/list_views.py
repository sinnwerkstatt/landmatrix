--- conflicted
+++ resolved
@@ -19,15 +19,10 @@
 
 from django.conf import settings
 
-<<<<<<< HEAD
-from geojson import FeatureCollection, Feature, Point
-from api.filters import load_filters, FILTER_FORMATS_ELASTICSEARCH
-=======
 from geojson import FeatureCollection, Feature, Point, MultiPoint
 from api.filters import load_filters, FILTER_FORMATS_ELASTICSEARCH,\
     FILTER_FORMATS_SQL
 from grid.forms.choices import INTENTION_AGRICULTURE_MAP, INTENTION_FORESTRY_MAP
->>>>>>> 13c20785
 
 User = get_user_model()
 
@@ -222,7 +217,7 @@
                         result_list = result_list[:-1]
         
         return result_list
-    
+
     def create_feature_from_result(self, result):
         """ Create a GeoJSON-conform result. """
         
@@ -244,16 +239,6 @@
             # Openlayers.
             geometry=Point(geometry),
             properties={
-<<<<<<< HEAD
-                "url": "/en/deal/%s/" % result['activity_identifier'],
-                "intention": result.get('intention'),
-                "implementation": 'In operation (production)', # TODO: where to get this from?
-                "intended_size": intended_size,
-                "contract_size": contract_size,
-                "production_size": None,
-                "investor": "Investor-Name-Where-Do-I-Get-This",
-                "identifier": result.get('activity_identifier'),
-=======
                 "url": "/en/deal/%s/" % result['historical_activity_id'],
                 "intention": intention,
                 "implementation": result.get('implementation_status'),
@@ -261,7 +246,7 @@
                 "contract_size": contract_size,
                 "production_size": production_size,
                 "investor": investor,
->>>>>>> 13c20785
+                "identifier": result.get('activity_identifier'),
             },
         )
 
