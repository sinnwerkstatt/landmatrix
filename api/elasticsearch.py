--- conflicted
+++ resolved
@@ -15,16 +15,12 @@
 from django.core.paginator import Paginator
 from django.utils.translation import ugettext_lazy as _
 
-<<<<<<< HEAD
+from grid.fields import YearBasedField
 from grid.views.deal import DealUpdateView
 from landmatrix.models.activity import HistoricalActivity, Activity
-=======
-from grid.fields import YearBasedField
->>>>>>> d763033a
 from grid.forms.investor_form import ExportInvestorForm
 from grid.forms.parent_investor_formset import InvestorVentureInvolvementForm
 from grid.utils import get_spatial_properties
-from grid.views.change_deal_view import ChangeDealView
 from landmatrix.models.activity import HistoricalActivity, Activity
 from landmatrix.models.country import Country
 from landmatrix.models.investor import HistoricalInvestor, HistoricalInvestorVentureInvolvement
@@ -415,7 +411,6 @@
             }
             # TODO: Prevent extra Activity query
             # e.g. move these attributes to BaseActivity
-<<<<<<< HEAD
             public_activity = Activity.objects.filter(activity_identifier=activity.activity_identifier).order_by('-id').first()
             if public_activity:
                 top_investors = public_activity.get_top_investors()
@@ -455,37 +450,6 @@
                 #    activity.id,
                 #    activity.activity_identifier
                 #)))
-=======
-            top_investors = activity.get_top_investors()
-            #parent_companies = activity.get_parent_companies()
-            investor_countries = activity.get_investor_countries()
-            deal_attrs.update({
-                'is_public': 'True' if activity.is_public_deal() else 'False',
-                'deal_scope': activity.get_deal_scope(),
-                'deal_size': activity.get_deal_size(),
-                'current_contract_size': activity.get_contract_size(),
-                'current_production_size': activity.get_production_size(),
-                'current_negotiation_status': activity.get_negotiation_status(),
-                'current_implementation_status': activity.get_implementation_status(),
-                'init_date': activity.get_init_date() or None,
-                'top_investors': activity.format_investors(top_investors),
-                #'parent_companies': activity.format_investors(parent_companies),
-                'investor_id': [i.investor_identifier for i in top_investors],
-                'investor_name': [i.name for i in top_investors],
-                'investor_country': [c.id for c in investor_countries],
-                'investor_country_display': [c.name for c in investor_countries],
-                'investor_region': list(set(c.fk_region_id for c in investor_countries)),
-                'investor_region_display': list(set(c.fk_region.name for c in
-                                                   investor_countries)),
-                'updated_date': activity.get_updated_date(),
-                'updated_user': activity.get_updated_user(),
-                'fully_updated_date': activity.get_fully_updated_date(),
-                'fully_updated_user': activity.get_fully_updated_user(),
-                'agricultural_produce': activity.get_agricultural_produce(),
-                'availability': activity.get_availability(),
-                'forest_concession': 'True' if activity.get_forest_concession() else 'False'
-            })
->>>>>>> d763033a
             #except Activity.MultipleObjectsReturned:
             #    # Fixme: This should not happen
             #    self.stderr and self.stderr.write(_('Too much activities for historical activity %i (Activity identifier: #%i)' % (
@@ -618,36 +582,39 @@
             # A) Operating company with no parent companies gets assigned complete deal size
             # B) All Parent companies with no parents get assigned the complete deal size each
             # Exception: Parent company multiple roles, assign deal size only once.
-            country = activity.target_country
-            deal_attrs = {
-                '_parent': activity.id,
-                'deal_id': activity.id,
-                'activity_identifier': activity.id,
-                'target_country': country.id if country else None,
-                'target_country_display': country.name if country else None,
-                'target_region': country.fk_region_id if country else None,
-                'target_region_display': country.fk_region.name if country else None,
-                'deal_size': activity.get_deal_size(),
-                'deal_scope': activity.get_deal_scope(),
-            }
-            for investor in activity.get_top_investors():
-                country = None
-                if investor.fk_country_id:
-                    try:
-                        # Use defer, because direct access to ForeignKey is very slow sometimes
-                        country = Country.objects.defer('geom').get(id=investor.fk_country_id)
-                    except Country.DoesNotExist:
-                        pass
-                doc = deal_attrs.copy()
-                doc.update({
-                    'id': '%i-%i' % (activity.id, investor.id),
-                    'investor_id': investor.id,
-                    'investor_country': investor.fk_country_id,
-                    'investor_country_display': country.name if country else None,
-                    'investor_region': country.fk_region_id if country else None,
-                    'investor_region_display': country.fk_region.name if country else None,
-                })
-                docs.append(doc)
+            public_activity = Activity.objects.filter(
+                activity_identifier=activity.activity_identifier).order_by('-id').first()
+            if public_activity:
+                country = public_activity.target_country
+                deal_attrs = {
+                    '_parent': activity.id,
+                    'deal_id': activity.id,
+                    'activity_identifier': activity.id,
+                    'target_country': country.id if country else None,
+                    'target_country_display': country.name if country else None,
+                    'target_region': country.fk_region_id if country else None,
+                    'target_region_display': country.fk_region.name if country else None,
+                    'deal_size': public_activity.get_deal_size(),
+                    'deal_scope': public_activity.get_deal_scope(),
+                }
+                for investor in public_activity.get_top_investors():
+                    country = None
+                    if investor.fk_country_id:
+                        try:
+                            # Use defer, because direct access to ForeignKey is very slow sometimes
+                            country = Country.objects.defer('geom').get(id=investor.fk_country_id)
+                        except Country.DoesNotExist:
+                            pass
+                    doc = deal_attrs.copy()
+                    doc.update({
+                        'id': '%i-%i' % (activity.id, investor.id),
+                        'investor_id': investor.id,
+                        'investor_country': investor.fk_country_id,
+                        'investor_country_display': country.name if country else None,
+                        'investor_region': country.fk_region_id if country else None,
+                        'investor_region_display': country.fk_region.name if country else None,
+                    })
+                    docs.append(doc)
 
         return docs
 
@@ -657,7 +624,6 @@
             'point_lat': [],
             'point_lon': [],
             'target_country': [],
-
             'target_country_display': [],
             'target_region': [],
             'target_region_display': [],
