@import 'colors';

#filters {
  margin-bottom: 20px;
}

#manage-filters {
<<<<<<< HEAD
  border: solid 1px $lm_medium2;
  font-weight: 300;
  margin-top: 10px;
=======
    font-weight: 300;
    margin-top: 10px;
>>>>>>> 96af94f0
}

.filterbox,
.filterwidgetbox {
  color: $lm_medium1 !important;
  height: 200px;
  padding: 0;
  padding: 5px 15px;
}

<<<<<<< HEAD
=======
#filterrow {
    margin: 0px;
    border: solid 1px $lm_medium2;

    h6 {
        margin: 10px 0 5px;
    }
}

#columnsrow {
    h6 {
        color: $lm_medium1;
        margin: 15px 0 5px;
    }
    .select2 {
        width: 100% !important;
    }
}


>>>>>>> 96af94f0
#filters ul.variables h4 {
  font-size: 14px;
  text-transform: none;
  font-weight: normal;
  background-color: $lm_light;
  color: $lm_dark;
  padding: 5px 15px;
  margin-top: 0px;
  margin-bottom: 5px;
}

#filters ul.variables,
#filters ul.variables ul {
  padding: 0;

}

@media (min-width: 992px) {
  #filters ul.variables,
  #filters ul.variables ul {
    padding: 0;
    margin: 0;
  }

  .filterbox {
    border-left: solid 1px $lm_medium2;
  }

  .filtercontrolbox {
    border-right: none;
  }

  .filtervaluebox {
    border-left: none;
  }
}

@media (max-width: 992px) {
<<<<<<< HEAD
  #filterrow {
    margin: 0px 0px !important;
  }

  .filterbox:nth-child(2) {
    border-top: solid 1px $lm_medium2;
    border-bottom: solid 1px $lm_medium2;
  }
=======
>>>>>>> 96af94f0

  #filters:nth-child(1) ul.variables {
    margin-left: -15px;
  }

  #filterbox:nth-child(2) ul.variables {
    margin-left: 15px !important;
  }

  .filtercontrolbox {
    border-bottom: none !important;
    height: inherit;
  }

  .filtervaluebox {
    border-top: none !important;
    border-bottom: none !important;
    height: auto; /* 300px; */
  }

  /* TODO: Might make sense to hide those (they're empty), to conserve vertical space:
  .filtervaluebox > h6,
  .filtercontrolbox > h6 {
    display: none;
  }
  */

}

#filter_operator,
#filter_submit {
  margin-bottom: 5px;
  width: 100%;
}

#filter_submit {
  word-wrap: break-word;
  white-space: normal;
  padding-top: 3px;
  padding-bottom: 3px;
}

#filter_value {
  display: inline-block;
  margin-right: 10px;
  width: 95%;
}

#filter_value .bootstrap-datetimepicker-widget {
  display: flex !important;
}

#filter_value > ul:nth-child(1) {
  overflow-y: auto;
  max-width: 100%;
  height: 100% !important;
}

#filter_value .filtervalueheight {
  height: 190px;
  padding-bottom: 0px;
  margin-bottom: -161px;
}

.in
.valuefield {
  max-width: 95%;
  width: 100% !important;
}

.valuefield option {
  overflow: auto;
}

.filterbox {
  overflow-y: auto;
  overflow-x: auto;
}

.presetbox {
  border-left: none;
}

.filterbox label {
  width: 100%;
  margin-bottom: 0px;
}

#filterlist > label:nth-child(1) {
  margin-bottom: 0px;
}

.filterbox > .input-group {
  padding: 5px 5px;
}

.filterbox.no-pad {
  padding: 5px 0 15px;
}

<<<<<<< HEAD
=======
.filterbox.no-pad h6 {
    padding: 0 15px;
}


>>>>>>> 96af94f0
#filters ul.presets.ul.variables li a,
#filters ul.variables li a {
  display: block;
  padding: 0px 15px 0px 30px;
}

#filters ul.presets.ul.variables > li > ul > li:hover > a,
#filters ul.variables > li > ul > li:hover > a {
  background-color: $lm_light;
  color: $lm_dark;
}

.filter_active {
  background-color: $lm_green;
  color: $lm_dark;
}

.filter_active a:focus,
.filter_active a:hover {
  background-color: $lm_orange;
  color: $lm_offwhite;
  text-decoration: none;
}

#filter_value > label {
  height: 1.5em;
}

#filter_value,
#filter_value > select[multiple],
#filter_value > ul {
  height: 100%;
  max-height: 188px;
}

.bootstrap-datetimepicker-widget table th {
  height: 15px !important;
  line-height: 15px !important;
}

.bootstrap-datetimepicker-widget table td.day {
  height: 12px !important;
  line-height: 12px !important;
}

.form-horizontal .checkbox,
.form-horizontal .radio {
  padding-top: 0;
}

.label-filter {
  background-color: $lm_green;
  padding-right: 0px;
  margin-left: 10px;
  display: inline-block;
}

.label-filter a {
  top: 2px;
  color: white;
}

.label-filter a:hover {
  top: 2px;
  color: $lm_orange;
  text-decoration: none;
}<|MERGE_RESOLUTION|>--- conflicted
+++ resolved
@@ -5,14 +5,8 @@
 }
 
 #manage-filters {
-<<<<<<< HEAD
-  border: solid 1px $lm_medium2;
-  font-weight: 300;
-  margin-top: 10px;
-=======
     font-weight: 300;
     margin-top: 10px;
->>>>>>> 96af94f0
 }
 
 .filterbox,
@@ -23,8 +17,6 @@
   padding: 5px 15px;
 }
 
-<<<<<<< HEAD
-=======
 #filterrow {
     margin: 0px;
     border: solid 1px $lm_medium2;
@@ -45,7 +37,6 @@
 }
 
 
->>>>>>> 96af94f0
 #filters ul.variables h4 {
   font-size: 14px;
   text-transform: none;
@@ -84,7 +75,6 @@
 }
 
 @media (max-width: 992px) {
-<<<<<<< HEAD
   #filterrow {
     margin: 0px 0px !important;
   }
@@ -93,8 +83,6 @@
     border-top: solid 1px $lm_medium2;
     border-bottom: solid 1px $lm_medium2;
   }
-=======
->>>>>>> 96af94f0
 
   #filters:nth-child(1) ul.variables {
     margin-left: -15px;
@@ -195,14 +183,10 @@
   padding: 5px 0 15px;
 }
 
-<<<<<<< HEAD
-=======
 .filterbox.no-pad h6 {
     padding: 0 15px;
 }
 
-
->>>>>>> 96af94f0
 #filters ul.presets.ul.variables li a,
 #filters ul.variables li a {
   display: block;
