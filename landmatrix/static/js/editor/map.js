--- conflicted
+++ resolved
@@ -28,31 +28,11 @@
     lock = false;
 }
 
-<<<<<<< HEAD
-function getLocationFields(mapIdStr) {
-    const target = "map" + mapIdStr;
-
-    const mapId = parseInt(mapIdStr);
-
-    var mapParent = $(".map-location-form .dynamic-form-" + (mapId) +"").parentsUntil(".panel-collapse");
-=======
 function getLocationFields(mapId) {
->>>>>>> 78e5613a
-
-    console.log("Lookin for ", ".form-" + (mapId - 1) + "-point_lat input");
     var result = {
-<<<<<<< HEAD
-        lat: mapParent.find(".form-" + (mapId - 1) + "-point_lat input"),
-        lon: mapParent.find(".form-" + (mapId - 1) + "-point_lon input")
-    };
-
-    console.log("Fields:", result);
-
-=======
         lat: $('#id_form-'+(mapId)+'-point_lat'),
         lon: $('#id_form-'+(mapId)+'-point_lon')
     };
->>>>>>> 78e5613a
     return result;
 }
 
