--- conflicted
+++ resolved
@@ -34,8 +34,5 @@
 
 requests
 
-<<<<<<< HEAD
 django-simple-history
-=======
->>>>>>> b25a92bf
 django-extensions