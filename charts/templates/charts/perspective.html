{% extends "charts/base_chart.html" %}{% load i18n static wagtailcore_tags  sass_tags %}

{% block page_title %}{% trans "Perspective" %}{% endblock %}
{% block title %}{% trans "Perspective" %}{% endblock %}
{% block breadcrumb_inner %}
    {{ block.super }}
    <li>{% trans "Perspective" %}</li>
{% endblock %}

<link rel="stylesheet" href="{% static "vendor/openlayers/ol.css" %}"/>
<link rel="stylesheet" href="{% static "css/ol3-layerswitcher.css" %}"/>


<link rel="stylesheet" href="{% static "css/nprogress.css" %}"/>
<!-- <link rel="stylesheet" href="{% static "css/map.css" %}"/> -->
<link href="{% sass_src 'css/map.scss' %}" rel="stylesheet" type="text/css" />


<div id="alert_placeholder"></div>

{% block description %}
    <p>{% trans "Enter a location to set the center of a circle that displays an area equal to the size of the intended, concluded or failed land acquisitions (according to the selected option)." %}</p>
    <div class="input-group col-md-6" role="group">
        <input id="search" class="location form-control" name="location" type="search" value="" placeholder="{%  trans 'Enter location...' %}"/>
        <span class="input-group-btn">
            <button type="submit" class="btn btn-default">{% trans "Go" %}</button>
        </span>
    </div>
{% endblock %}

{% block data_availability %}{% endblock %}

{% block legend %}
    <ul class="media-list legend offset bigdeal">
        <li><i class="icon icon-none" style="background-color: #ed881b;"></i>{% trans 'Area equal to the size of the intended, concluded or failed land acquisitions (<span class="hectares">0</span> ha)' %}</li>
    </ul>
{% endblock %}

{% block data %}
    <div id="map" class="map" title='{% trans "Perspective" %}'></div>

<div id="popup" class="ol-popup">
    <a href="#" id="popup-closer" class="noul ol-popup-closer"></a>
    <div id="popup-content"></div>
</div>

{% endblock data %}



{% block after %}
{{ block.super }}
<script type="text/javascript">
<<<<<<< HEAD
    var mapShowPerspective = true;

            /*mapBounds = [
                {{ country.point_lat_min }}, {{ country.point_lon_min }},
                {{ country.point_lat_max }}, {{ country.point_lon_max }},
            ];*/
$(document).ready(function () {
    initGeocoder(document.getElementById("search"));

    function updateBigDealData() {
        var query_params = get_query_params(get_base_filter(), "");
        var json_query = "/api/hectares.json" + query_params;
        jQuery.getJSON(json_query, function (data) {
            bigdealArea = parseFloat(data["hectares"]);

            // Update legend
            $(".legend li .hectares").text(number_format(bigdealArea, 0));
            drawCircleInMeter();
        });
    }

    console.log('Drawing big deal.');

    updateBigDealData();

});
=======
var mapDisableDeals = true,
    mapDisableControls = true;
>>>>>>> 9b679c90
</script>

<script type="text/javascript" src="{% static "vendor/openlayers/ol-debug.js" %}"></script>
<script type="text/javascript" src="{% static "js/ol3-layerswitcher.js" %}"></script>
<script type="text/javascript" src="{% static "vendor/nprogress/nprogress.js" %}"></script>

<script type="text/javascript" src="{% static "js/map.js" %}"></script>
<script type="text/javascript">
var bigdealVectorLayer = new ol.layer.Vector()
    bigdealArea = 0;
function drawCircleInMeter(coords, area) {
    if (!coords) {
        coords = map.getView().getCenter();
    }
    if (!area) {
        area = bigdealArea;
    }

    // TODO: Clear up this projection transformation mess
    var radius = Math.sqrt((area * 10000) / Math.PI),
        sphere = new ol.Sphere(6378137),
        vectorSource = new ol.source.Vector({projection: 'EPSG:3857'}),
        circle = ol.geom.Polygon.circular(sphere, coords, radius, 64).transform('EPSG:4326', 'EPSG:3857');
    vectorSource.addFeature(new ol.Feature(circle));

    bigdealVectorLayer.setSource(vectorSource);
    bigdealVectorLayer.setStyle([new ol.style.Style({
        stroke: new ol.style.Stroke({
            color: '#fc941f',
            width: 2
        }),
        fill: new ol.style.Fill({
            color: 'rgba(252, 148, 31, 0.2)'
        })
    })]);
    bigdealArea = area;
};

$(document).ready(function () {
    initGeocoder(document.getElementById("search"));
    $.get("/api/hectares.json", function (data) {
        var area = parseFloat(data["hectares"]);
        $(".legend li .hectares").text(number_format(area, 0));
        drawCircleInMeter(null, area);
        map.addLayer(bigdealVectorLayer);
    });
    map.on('click', function (evt) {
        var point = new ol.geom.Point(evt.coordinate).transform('EPSG:3857', 'EPSG:4326');
        drawCircleInMeter(point.flatCoordinates);
        return;
    });
    autocomplete.addListener('place_changed', function () {
        var place = autocomplete.getPlace(),
            coords = [place.geometry.location.lng(), place.geometry.location.lat()];
        drawCircleInMeter(coords);
    });
});
</script>
<script type="text/javascript" src="{% static "js/layers.js" %}"></script>
<script type="text/javascript" src="{% static "js/main.js" %}"></script>

<script src="https://maps.googleapis.com/maps/api/js?key=AIzaSyB59at4M4o0ERqk8OkvZOYjxH7N-8_HkNE&libraries=places"></script>

{% endblock %}<|MERGE_RESOLUTION|>--- conflicted
+++ resolved
@@ -51,37 +51,8 @@
 {% block after %}
 {{ block.super }}
 <script type="text/javascript">
-<<<<<<< HEAD
-    var mapShowPerspective = true;
-
-            /*mapBounds = [
-                {{ country.point_lat_min }}, {{ country.point_lon_min }},
-                {{ country.point_lat_max }}, {{ country.point_lon_max }},
-            ];*/
-$(document).ready(function () {
-    initGeocoder(document.getElementById("search"));
-
-    function updateBigDealData() {
-        var query_params = get_query_params(get_base_filter(), "");
-        var json_query = "/api/hectares.json" + query_params;
-        jQuery.getJSON(json_query, function (data) {
-            bigdealArea = parseFloat(data["hectares"]);
-
-            // Update legend
-            $(".legend li .hectares").text(number_format(bigdealArea, 0));
-            drawCircleInMeter();
-        });
-    }
-
-    console.log('Drawing big deal.');
-
-    updateBigDealData();
-
-});
-=======
 var mapDisableDeals = true,
     mapDisableControls = true;
->>>>>>> 9b679c90
 </script>
 
 <script type="text/javascript" src="{% static "vendor/openlayers/ol-debug.js" %}"></script>
@@ -92,6 +63,21 @@
 <script type="text/javascript">
 var bigdealVectorLayer = new ol.layer.Vector()
     bigdealArea = 0;
+
+const
+        bigdealSphere = new ol.Sphere(6378137),
+        bigdealStyle = new ol.style.Style({
+    stroke: new ol.style.Stroke({
+        color: '#fc941f',
+        width: 2
+    }),
+    fill: new ol.style.Fill({
+        color: 'rgba(252, 148, 31, 0.2)'
+    })
+});
+
+bigdealVectorLayer.setStyle([bigdealStyle]);
+
 function drawCircleInMeter(coords, area) {
     if (!coords) {
         coords = map.getView().getCenter();
@@ -102,21 +88,11 @@
 
     // TODO: Clear up this projection transformation mess
     var radius = Math.sqrt((area * 10000) / Math.PI),
-        sphere = new ol.Sphere(6378137),
         vectorSource = new ol.source.Vector({projection: 'EPSG:3857'}),
-        circle = ol.geom.Polygon.circular(sphere, coords, radius, 64).transform('EPSG:4326', 'EPSG:3857');
+        circle = ol.geom.Polygon.circular(bigdealSphere, coords, radius, 64).transform('EPSG:4326', 'EPSG:3857');
     vectorSource.addFeature(new ol.Feature(circle));
 
     bigdealVectorLayer.setSource(vectorSource);
-    bigdealVectorLayer.setStyle([new ol.style.Style({
-        stroke: new ol.style.Stroke({
-            color: '#fc941f',
-            width: 2
-        }),
-        fill: new ol.style.Fill({
-            color: 'rgba(252, 148, 31, 0.2)'
-        })
-    })]);
     bigdealArea = area;
 };
 
