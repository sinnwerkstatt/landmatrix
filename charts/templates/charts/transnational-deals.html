--- conflicted
+++ resolved
@@ -9,7 +9,6 @@
 
 {% block description %}
     {{ block.super }}
-    <p>{% trans "This interactive graph shows the global flow of transnational land acquisitions. Clicking on a single country shows its threads in the global pattern: green lines for inbound investments, orange for outbound. Country names marked with * have been shortened to improve legibility." %}</p>
     <a class="btn show-all" href="#" class="disabled">{% trans "Reset" %}</a>
 {% endblock %}
 
@@ -17,11 +16,7 @@
 
 {% block legend %}
     <ul class="media-list legend">
-<<<<<<< HEAD
-        <li><i class="icon icon-none" style="background-color: #4bbb87;"></i> {% trans "Investor Countries" %}</li>
-=======
         <li><i class="icon icon-none" style="background-color: #44c42d;"></i> {% trans "Investor Countries" %}</li>
->>>>>>> 9b679c90
         <li><i class="icon icon-none" style="background-color: #ed881b;"></i> {% trans "Target Countries" %}</li>
     </ul>
 {% endblock %}
@@ -43,13 +38,9 @@
                 <div class="row">
                     <div class="chart-box-content">
                         <ul class="nav nav-tabs">
-<<<<<<< HEAD
-                            <li class="active"><a style="color: #4bbb87"
-=======
                             <li class="active"><a style="color: #44c42d"
->>>>>>> 9b679c90
                                                   href="#investor-countries">{% trans "Investor countries" %}</a></li>
-                            <li><a style="color: #fc941f" href="#target-countries">{% trans "Target countries" %}</a>
+                            <li><a style="color: #ed881b" href="#target-countries">{% trans "Target countries" %}</a>
                             </li>
                         </ul>
                         <div class="tab-content">
@@ -74,18 +65,14 @@
                     <ul class="nav nav-tabs" role="tablist">
                         <li role="presentation" class="active">
                             <a href="#inbound" aria-controls="inbound" role="tab" data-toggle="tab">
-<<<<<<< HEAD
-                                <div style="color: #4bbb87">{% trans "Regions investing in " %}
-=======
                                 <div style="color: #44c42d">{% trans "Regions investing in " %}
->>>>>>> 9b679c90
                                     <span class="country">{% trans "Country" %}</span>
                                 </div>
                             </a>
                         </li>
                         <li role="presentation">
                             <a href="#outbound" aria-controls="outbound" role="tab" data-toggle="tab">
-                                <div style="color: #fc941f">{% trans "Regions" %}
+                                <div style="color: #ed881b">{% trans "Regions" %}
                                     <span class="country">{% trans "Country" %}</span>
                                     {% trans "invests in" %}
                                 </div>
@@ -122,72 +109,6 @@
 
 {% block after %}
     {{ block.super }}
-<<<<<<< HEAD
-=======
-    <style>
-
-
-    </style>
-    <!--
-<style>
-path.arc {
-  cursor: move;
-  fill: transparent;
-}
-.node {
-  font-size: 13px;
-  font-family: "Open Sans", sans-serif;
-  cursor: pointer;
-  color: #3b3b3b;
-}
-.node.active,
-.node:hover {
-  fill: #3b3b3b;
-  font-weight: bold;
-}
-.link {
-  fill: none;
-  stroke: #3b3b3b;
-  stroke-opacity: .4;
-  pointer-events: none;
-}
-.link.source,
-.link.target {
-  stroke-opacity: 1;
-  stroke-width: 2px;
-}
-.node.target {
-  fill: #44c42d !important;
-}
-.link.source {
-  stroke: #44c42d;
-}
-.node.source {
-  fill: #ed881b !important;
-}
-.link.target {
-  stroke: #ed881b;
-}
-.canvas-container {
-    position: relative;
-}
-.canvas-container .well {
-    position: absolute;
-    top: 330px;
-    left: 380px;
-}
-.canvas-container .well button {
-    font-size: 20px !important;
-    background: none;
-    border: none;
-}
-.country-info{
-    opacity: 0.8;
-}
-</style>
-
--->
->>>>>>> 9b679c90
 
     <script type="text/javascript" src="{% static "legacy/transnational-deals.js" %}"></script>
     <script type="text/javascript" src="{% static "js/main.js" %}"></script>
@@ -203,14 +124,15 @@
             var json_query = "/api/top-10-countries.json";
             jQuery.getJSON(json_query, function (data) {
                 var investor_countries = $(".top-10-countries #investor-countries .table");
-                // TODO: FIX THESE LINKS:
-                for (var i = 0; i < data.investor_country.length; i++) {
-                    investor_countries.append('<tr><td><a href="/global/data/by-investor-country/' + data.investor_country[i]["slug"] + '/">' + data.investor_country[i]["name"] + '</a></td><td style="text-align:right;">' + numberWithCommas(data.investor_country[i]["hectares"]) + '</td></tr>');
+                var i;
+
+                for (i = 0; i < data.investor_country.length; i++) {
+                    investor_countries.append('<tr><td><a href="/data/by-investor-country/' + data.investor_country[i]["slug"] + '/">' + data.investor_country[i]["name"] + '</a></td><td style="text-align:right;">' + numberWithCommas(data.investor_country[i]["hectares"]) + '</td></tr>');
                 }
 
                 var target_countries = $(".top-10-countries #target-countries .table");
-                for (var i = 0; i < data.target_country.length; i++) {
-                    target_countries.append('<tr><td><a href="/global/data/by-target-country/' + data.target_country[i]["slug"] + '/">' + data.target_country[i]["name"] + '</a></td><td style="text-align:right;">' + numberWithCommas(data.target_country[i]["hectares"]) + ' ha</td></tr>');
+                for (i = 0; i < data.target_country.length; i++) {
+                    target_countries.append('<tr><td><a href="/data/by-target-country/' + data.target_country[i]["slug"] + '/">' + data.target_country[i]["name"] + '</a></td><td style="text-align:right;">' + numberWithCommas(data.target_country[i]["hectares"]) + ' ha</td></tr>');
                 }
             });
         }
@@ -233,10 +155,6 @@
             init_canvas();
             get_top_10();
 
-            var json_query = "/api/transnational_deals.json";
-            /*d3.json(json_query, function(classes) {
-             draw_transnational_deals(callback, classes, 650);
-             }); */
             d3.select("div.canvas")
                     .on("mousemove", mousemove)
                     .on("mouseup", mouseup);
