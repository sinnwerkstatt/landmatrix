
from django.http.request import HttpRequest
from django.http import QueryDict

from global_app.views.table_group_view import TableGroupView

__author__ = 'Lene Preuss <lp@sinnwerkstatt.com>'

from global_app.tests.deals_test_data import DealsTestData

from django.test import TestCase

class TestViewVariables(TestCase, DealsTestData):

    def setUp(self):
        self._call_dispatch('all.csv')

    def test_download_set(self):
        self.assertTrue(self.view.is_download)

    def test_group_value_set_correctly(self):
        self.assertFalse(self.view.group_value.endswith('.csv'))
        self.assertFalse(self.view.group.endswith('.csv'))

    def test_no_download(self):
        self._call_dispatch('all')
        self.assertFalse(self.view.is_download())

    def test_columns(self):
        self.assertEqual(self.view.DOWNLOAD_COLUMNS, self.view.columns)

    def test_columns_2(self):
        self._call_dispatch('all')
        self.assertEqual(self.view.GROUP_COLUMNS_LIST, self.view.columns)

    def test_columns_3(self):
        self._call_dispatch('by-crop')
        self.assertNotEqual(self.view.GROUP_COLUMNS_LIST, self.view.columns)
        self.assertNotEqual(self.view.DOWNLOAD_COLUMNS, self.view.columns)
        self.assertIn('crop', self.view.columns)

    def test_filters_group(self):
        self.assertEqual('all', self.view.filters['group_by'])
        self.assertEqual('all', self.view.group)
        self._call_dispatch('crop')
        self.assertEqual('crop', self.view.filters['group_by'])
        self.assertEqual('crop', self.view.group)

    def test_filters_with_filter_set(self):
        # TODO: find a set of GET Variables that produce non-empty filters
        self._call_dispatch_with_GET('filtered')
<<<<<<< HEAD
        # print('\nfilters:', self.view.filters)
        from global_app.views.browse_filter_conditions import BrowseFilterConditions
        BrowseFilterConditions.DEBUG = False
        self._call_dispatch_with_GET(
            'filtered&conditions_empty-0-operator=[in]&conditions_empty-1-operator=[is]&conditions_empty-MAX_NUM_FORMS=[]&' +
            'conditions_empty-0-value=[30,40]&conditions_empty-0-variable=[5233]&conditions_empty-1-variable=[-2]&' +
            'conditions_empty-1-value=[20]&conditions_empty-TOTAL_FORMS=[2]&conditions_empty-INITIAL_FORMS=[2]'
        )
        # print('filters:', self.view.filters)
        BrowseFilterConditions.DEBUG = False
=======
        print('\nfilters:', self.view.filters)
        self._call_dispatch_with_GET('filtered&')
        print('filters:', self.view.filters)
        self.skipTest('not yet implemented')

    def test_filters_with_filter_unset_and_group_database(self):
        self.skipTest('not yet implemented')

    def test_filters_with_filter_unset(self):
        self.skipTest('not yet implemented')
>>>>>>> bfe320ef

    def test_order_by(self):
        self.assertEqual('deal_id', self.view._order_by())

        self._call_dispatch_with_GET('order_by=crop')
        self.assertEqual('crop', self.view._order_by())

        with self.assertRaises(KeyError):
            self._call_dispatch_with_GET('order_by=sddfgtrejfihrpooitgh')

        self._call_dispatch_with_GET('order_by=all')
        self.assertEqual('deal_id', self.view._order_by())

        self._call_dispatch_with_GET('', group='crop')
        self.assertEqual('crop', self.view._order_by())

        self._call_dispatch_with_GET('order_by=deal_count', group='crop')
        self.assertEqual('deal_count', self.view._order_by())

    def test_limit(self):
        self.assertFalse(self.view._limit_query())
        self._call_dispatch('all')
        self.assertTrue(self.view._limit_query())

    def test_starts_with_unsets_limit(self):
        self._call_dispatch_with_GET('starts_with=10')
        self.assertFalse(self.view._limit_query())
        self._call_dispatch_with_GET('starts_with=10', group='all')
        self.assertFalse(self.view._limit_query())

    def test_load_more(self):
        self.assertFalse(self.view._load_more())
        self.assertFalse(self.view._load_more_amount())
        self._call_dispatch('all')
        self.assertEqual(50, int(self.view._load_more()))
        self._call_dispatch_with_GET('more=10', group='all')
        self.assertEqual(10, int(self.view._load_more()))

    def test_csv_download_mimetype(self):
        self.create_data()
        self.view = TableGroupView()
        response = self.view.dispatch(self._request(), group='all.csv')
        self.assertTrue(response.has_header('Content-Type'))
        self.assertEqual('text/csv', response['Content-Type'])

    def test_csv_download_database(self):
        values = self._get_csv_data('database')

        for key in TableGroupView.DOWNLOAD_COLUMNS:
            self.assertIn(key, values.keys())

        self.assertEqual(values['target_country'], self.country.name)
        self.assertEqual(values['intention'], self.INTENTION)

    def test_csv_download_all(self):
        values = self._get_csv_data('all')

        for key in TableGroupView.DOWNLOAD_COLUMNS:
            self.assertIn(key, values.keys())

        self.assertEqual(values['target_country'], self.country.name)
        self.assertEqual(values['intention'], self.INTENTION)

    def test_csv_download_intention(self):
        values = self._get_csv_data('intention')

        for key in self.view.columns:
            self.assertIn(key, values.keys())

        self.assertEqual(int(values['deal_count']), 1)
        self.assertEqual(values['intention'], self.INTENTION)

    def test_csv_download_target_country(self):
        values = self._get_csv_data('target-country')

        for key in self.view.columns:
            self.assertIn(key, values.keys())

        self.assertEqual(int(values['deal_count']), 1)
        self.assertEqual(values['target_country'], self.country.name)
        self.assertEqual(values['target_region'], self.region.name)
        self.assertEqual(values['intention'], self.INTENTION)

    def test_xml_download_mimetype(self):
        self.create_data()
        self.view = TableGroupView()
        response = self.view.dispatch(self._request(), group='all.xml')
        self.assertTrue(response.has_header('Content-Type'))
        self.assertEqual('text/xml', response['Content-Type'])

    def test_xml_download_contains_keys(self):
        xml = self._get_xml_data('all')
        for key in TableGroupView.DOWNLOAD_COLUMNS:
            self.assertIn(key, xml)

    def test_xml_download_is_valid(self):
        from xml.etree import ElementTree

        xml = self._get_xml_data('all')
        try:
            ElementTree.fromstring(xml)
        except ElementTree.ParseError:
            self.fail('Invalid XML:' + xml)

    def test_xls_download_mimetype(self):
        self.create_data()
        self.view = TableGroupView()
        response = self.view.dispatch(self._request(), group='all.xls')
        self.assertTrue(response.has_header('Content-Type'))
        self.assertEqual('application/ms-excel', response['Content-Type'])

    def _get_xml_data(self, group):
        self.create_data()
        self.view = TableGroupView()
        return self.view.dispatch(self._request(), group=group + '.xml').content.decode('utf-8')

    def _get_csv_data(self, group):
        self.create_data()
        self.view = TableGroupView()
        result = self.view.dispatch(self._request(), group=group+'.csv').content.decode()
        fields = [
            list(map(lambda s: s.strip(), line.split(';')))
            for line in result.strip().split('\n')
            ]
        self.assertEqual(2, len(fields))
        values = dict(zip(fields[0], fields[1]))
        values = {key: eval(value).decode('utf-8') for key, value in values.items()}
        return values

    def _call_dispatch_with_GET(self, get_string, group=None, debug=False):
        self.view = TableGroupView()
        self.view.debug_query = debug
        request = self._request()
        request.GET = QueryDict(get_string)
        self.view.dispatch(request, group=group if group else 'all')

    def _call_dispatch(self, group, **kwargs):
        from django.db.utils import InternalError
        self.view = TableGroupView()
        try:
            return self.view.dispatch(self._request(), group=group, **kwargs).content
        except InternalError:
            pass

    def _request(self):
        class User:
            is_authenticated = lambda x: False

        from django.test.client import RequestFactory
        rf = RequestFactory()

        request = rf.get('')
        request.current_page = 0
        request.user = User()
        request.session = {}
        return request<|MERGE_RESOLUTION|>--- conflicted
+++ resolved
@@ -49,7 +49,6 @@
     def test_filters_with_filter_set(self):
         # TODO: find a set of GET Variables that produce non-empty filters
         self._call_dispatch_with_GET('filtered')
-<<<<<<< HEAD
         # print('\nfilters:', self.view.filters)
         from global_app.views.browse_filter_conditions import BrowseFilterConditions
         BrowseFilterConditions.DEBUG = False
@@ -60,18 +59,6 @@
         )
         # print('filters:', self.view.filters)
         BrowseFilterConditions.DEBUG = False
-=======
-        print('\nfilters:', self.view.filters)
-        self._call_dispatch_with_GET('filtered&')
-        print('filters:', self.view.filters)
-        self.skipTest('not yet implemented')
-
-    def test_filters_with_filter_unset_and_group_database(self):
-        self.skipTest('not yet implemented')
-
-    def test_filters_with_filter_unset(self):
-        self.skipTest('not yet implemented')
->>>>>>> bfe320ef
 
     def test_order_by(self):
         self.assertEqual('deal_id', self.view._order_by())
