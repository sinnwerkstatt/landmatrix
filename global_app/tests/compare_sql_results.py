--- conflicted
+++ resolved
@@ -93,26 +93,9 @@
 
         postdata, records = self._read_data('landmatrix_' + self._filename+'.out')
         protocol = DummyActivityProtocol()
-<<<<<<< HEAD
-        request = HttpRequest()
-        request.POST = {'data': postdata}
-        res = protocol.dispatch(request, action="list_group").content
-        self.sql[self.filename] = [connection.queries[-1]['sql'] if connection.queries else 'WHAT? NO QUERIES? ' + self.filename]
-        query_result = json.loads(res.decode())['activities'][:self.NUM_COMPARED_RECORDS]
-
-        if self.filename == 'by_intention':
-            # postprocess because postgres ORDER BY sorts differently from MySQL :-/
-            query_result = deque(query_result)
-            query_result.rotate(1)
-            query_result = list(query_result)
-            if query_result: query_result.pop(0)
-            records.pop(0)
-            query_result.sort(key=itemgetter(1))
-=======
         res = protocol.dispatch(self._prepare_request(postdata), action="list_group").content
         query_result = json.loads(res.decode())['activities'][:self.NUM_COMPARED_RECORDS]
         self.sql[self._filename] = [connection.queries[-1]['sql'] if connection.queries else 'WHAT? NO QUERIES? ' + self._filename]
->>>>>>> b02ad82a
 
         if len(query_result) != len(records):
             self._add_error('NUMBER OF RECORDS NOT EQUAL: expected %d, got %d' %(len(records), len(query_result)))
@@ -219,32 +202,15 @@
             return self.similar_table[self._filename][field](expected, actual)
         return False
 
-
-<<<<<<< HEAD
     def num_errors(self):
         return sum(len(messages) for messages in self.errors.values())
 
 def run_test(sql, warnings):
     from django.conf import settings
-=======
-def run_test(sql, warnings):
->>>>>>> b02ad82a
     compare = Compare()
     compare.run()
     compare.show(sql=sql, warnings=warnings)
     return compare.num_errors()
-
-<<<<<<< HEAD
-if __name__ == '__main__':
-    from optparse import OptionParser
-    parser = OptionParser()
-    parser.add_option('-e', '--show-errors', default=True)
-    parser.add_option('-w', '--show-warnings', default=False)
-    parser.add_option('-s', '--show-sql', default=False)
-    (options, args) = parser.parse_args()
-
-    sys.exit(run_test(options.show_sql, options.show_warnings))
-=======
 
 def read_args():
     from argparse import ArgumentParser
@@ -257,5 +223,4 @@
 
 if __name__ == '__main__':
     args = read_args()
-    sys.exit(run_test(args.show_sql, args.show_warnings))
->>>>>>> b02ad82a
+    sys.exit(run_test(args.show_sql, args.show_warnings))