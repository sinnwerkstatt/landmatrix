from django.core.exceptions import ValidationError
from django.forms import CharField
from django.forms.fields import ChoiceField
from django.forms.models import ModelChoiceField, ModelForm
from django.utils.translation import ugettext_lazy as _

from django_select2.forms import ModelSelect2Widget

from global_app.forms.base_form import BaseForm
from global_app.widgets.title_field import TitleField
from landmatrix.models.country import Country
from landmatrix.models.investor import Investor, InvestorActivityInvolvement
#from widgets.stakeholder_tree import StakeholderTree, HosenWidget

__author__ = 'Lene Preuss <lp@sinnwerkstatt.com>'


class OperationalStakeholderChoiceField(ModelChoiceField):
    def label_from_instance(self, obj):
        return _investor_description(obj)

    def clean(self, value):
        if not value:
            value = 0
        if not Investor.objects.filter(pk=int(value)).exists():
            raise ValidationError('Investor %i does not exist' % value)
        return value


class stakeholdermock():
    def __init__(self, name="Unknown", variant="stakeholder", percentage=50):
        self.name = name
        self.variant = variant
        self.percentage = percentage

<<<<<<< HEAD
class OperationalStakeholderForm(BaseForm):
    form_title = _('Investor info')

    tg_operational_stakeholder = TitleField(required=False, label="", initial=_("Operational Stakeholder"))
    operational_stakeholder = OperationalStakeholderChoiceField(
            required=True, label=_("Existing Operational Stakeholder"),
            queryset=Investor.objects.filter(
                    pk__in=InvestorActivityInvolvement.objects.values('fk_investor_id').distinct()
            ).order_by('name')
    )  # , widget=LivesearchSelect)
    project_name = CharField(required=False, label=_("Name of investment project"), max_length=255)
=======
        form_title = _('Investor info')

        tg_operational_stakeholder = TitleField(required=False, label="", initial=_("Operational Stakeholder"))
        operational_stakeholder = ModelChoiceField(
                required=True, label=_("Existing Operational Stakeholder"),
                queryset=Investor.objects.filter(
                        pk__in=InvestorActivityInvolvement.objects.values('fk_investor_id').distinct()
                ).order_by('name'),
                widget=ModelSelect2Widget(
                    model=Investor,
                    search_fields=['name__icontains']
                )
        )
        project_name = CharField(required=False, label=_("Name of investment project"), max_length=255)
>>>>>>> 2c0fdfa2

    stakeholders = [stakeholdermock('Nestlé', 'Parent stakeholder', 25),
                    stakeholdermock('Fruit Company', 'Parent stakeholder', 50),
                    stakeholdermock('Example Investor', 'Investor', 100)

    ]

    #hosenwidget = HosenWidget()


    #stakeholder_tree = StakeholderTree(stakeholders=stakeholders)
    #print(stakeholder_tree.render(name="Hello", value=23))
    foo = CharField(required=False, label="Hello Foo")




def _investor_description(investor):
    return _investor_name(investor) + ' (' + _investor_country_name(investor) + ')' + ' ' + _investor_classification(
        investor)


def _investor_name(investor):
    return investor.name if len(investor.name) <= 80 else investor.name[:80] + '...'


def _investor_country_name(investor):
    return Country.objects.get(pk=investor.fk_country_id).name if investor.fk_country_id else '-'


def _investor_classification(investor):
    return investor.get_classification_display() if investor.classification else '-'<|MERGE_RESOLUTION|>--- conflicted
+++ resolved
@@ -10,7 +10,6 @@
 from global_app.widgets.title_field import TitleField
 from landmatrix.models.country import Country
 from landmatrix.models.investor import Investor, InvestorActivityInvolvement
-#from widgets.stakeholder_tree import StakeholderTree, HosenWidget
 
 __author__ = 'Lene Preuss <lp@sinnwerkstatt.com>'
 
@@ -27,54 +26,22 @@
         return value
 
 
-class stakeholdermock():
-    def __init__(self, name="Unknown", variant="stakeholder", percentage=50):
-        self.name = name
-        self.variant = variant
-        self.percentage = percentage
+class OperationalStakeholderForm(BaseForm):
 
-<<<<<<< HEAD
-class OperationalStakeholderForm(BaseForm):
     form_title = _('Investor info')
 
     tg_operational_stakeholder = TitleField(required=False, label="", initial=_("Operational Stakeholder"))
-    operational_stakeholder = OperationalStakeholderChoiceField(
+    operational_stakeholder = ModelChoiceField(
             required=True, label=_("Existing Operational Stakeholder"),
             queryset=Investor.objects.filter(
                     pk__in=InvestorActivityInvolvement.objects.values('fk_investor_id').distinct()
-            ).order_by('name')
-    )  # , widget=LivesearchSelect)
+            ).order_by('name'),
+            widget=ModelSelect2Widget(
+                model=Investor,
+                search_fields=['name__icontains']
+            )
+    )
     project_name = CharField(required=False, label=_("Name of investment project"), max_length=255)
-=======
-        form_title = _('Investor info')
-
-        tg_operational_stakeholder = TitleField(required=False, label="", initial=_("Operational Stakeholder"))
-        operational_stakeholder = ModelChoiceField(
-                required=True, label=_("Existing Operational Stakeholder"),
-                queryset=Investor.objects.filter(
-                        pk__in=InvestorActivityInvolvement.objects.values('fk_investor_id').distinct()
-                ).order_by('name'),
-                widget=ModelSelect2Widget(
-                    model=Investor,
-                    search_fields=['name__icontains']
-                )
-        )
-        project_name = CharField(required=False, label=_("Name of investment project"), max_length=255)
->>>>>>> 2c0fdfa2
-
-    stakeholders = [stakeholdermock('Nestlé', 'Parent stakeholder', 25),
-                    stakeholdermock('Fruit Company', 'Parent stakeholder', 50),
-                    stakeholdermock('Example Investor', 'Investor', 100)
-
-    ]
-
-    #hosenwidget = HosenWidget()
-
-
-    #stakeholder_tree = StakeholderTree(stakeholders=stakeholders)
-    #print(stakeholder_tree.render(name="Hello", value=23))
-    foo = CharField(required=False, label="Hello Foo")
-
 
 
 
