{% extends "global_base.html" %}
{% load i18n custom_tags %}
{% load humanize %}


{% with cms_page='global' %}

{% block page_title %}{% if group == "all" %}All deals{% elif filters.group_value %}{{ name }}{% else %}By {{ group }}{% endif %}{% endblock %}
{% block title %}{% if group == "all" %}All deals{% elif filters.group_value %}{{ name }}{% else %}By {{ group }}{% endif %}{% endblock %}

{% block breadcrumb %}
<ul class="breadcrumb">
  <li><a href="/">Home</a> <span class="divider">|</span></li>
  <li><a href="/{{ cms_page }}/">Get the detail</a> <span class="divider">|</span></li>
  {% if group == "all" %}
  <li>{{ name|capfirst }}</li>
  {% elif filters.group_value %}
  <li><a href="/{{ cms_page }}/{{ group_slug }}/?{% add_or_update_param request.GET 'order_by' '' %}">By {{ group }}</a> <span class="divider">|</span></li>
  <li>{{ name }}</li>
  {% else %}
  <li>By {{ group }}</li>
  {% endif %}
</ul>
{% endblock %}

{% block content %}
<script type="text/javascript">
function init_form_condition (el) {
  // variable
  el.change(function () {
    var form = $(this).parents("ul.form");
    update_widget(form.find(".field:last .value-wrapper"), $(this).find("option:selected").val(), form);
  }).change();
  // operator
  el.parents("ul.form").find(".operator").change(function() {
    el.change();
  });
  // delete button
  el.parents("ul.form").find(".delete-row").click(function() {
    var form = $(this).parents("form"),
        conditions = form.find(".condition:visible");
    $(this).parents("ul.form.condition").remove();
    var count = $("#id_{{ empty_form_conditions.prefix }}-TOTAL_FORMS").val()-1;
    $("#id_{{ empty_form_conditions.prefix }}-TOTAL_FORMS").val(count);
    // reset row counters
    var new_name;
    for (var i = 0; i < count; i++) {
      $(conditions[i]).find(":input").each(function () {
        $(this).attr("id") && $(this).attr("id", $(this).attr("id").replace(/{{ empty_form_conditions.prefix }}-[0-9]+/, "{{ empty_form_conditions.prefix }}-" + i));
        $(this).attr("name") && $(this).attr("name", $(this).attr("name").replace(/{{ empty_form_conditions.prefix }}-[0-9]+/, "{{ empty_form_conditions.prefix }}-" + i));
      })
      //el.parents("ul.form").find("li.field")
    }
  });
};
$(document).ready(function () {
  // add sticky header to table
  var offset = $('.navbar').height();
  $("#summary").stickyTableHeaders({fixedOffset: offset});
  // enable popover for intention of investment
  $('a.intention-icon').popover({trigger: "hover", placement: "top"});
  init_form_condition($("ul.form:not(.empty) .field:first-child select"));
  // collapsible filters
  $(".toggle-filter").click(function (e) {
    e.preventDefault();
    $(".collapsible .collapsible-form").toggle();
    var container = $(".collapsible .collapsible-tags"),
        tags = container.find("ul");
    if (container.hasClass("collapsed")) {
      tags.empty();
      $(".form.condition:not(.empty)").each(function (index) {
        var tag = "";
        $(this).find(":input").each(function (index) {
          var el = $(this),
            name = el.attr("name");
          if (name.indexOf("variable") > -1) {
              // variable
              tag += el.find(":selected").text();
          }/* requires update_widget to be executed before
           else if (name.indexOf("operator") > -1) {
              // operator
              tag += " " + el.val();
          // value (select)
          } else if (el.is("select")) {
              tag += " " + el.find(":selected").text();
          // value (radio buttons)
          } else if (el.is("[type=checkbox]")) {
              tag += (tag.indexOf(",") > -1) && (" " + el.parent().text()) || ", " + el.parent().text();
          // value (other)
          } else if (!el.is("[type=hidden]")) {
              tag += " " + el.val();
          }*/
        });
        tag = "<li><span class=\"label\">" + tag + "</span></li>";
        $(tag).appendTo(tags);
      });
      container.removeClass("collapsed");
      container.find(".toggle-filter").text("Manage filters");
      container.find(".toggle-tooltip").show();
    } else {
      container.addClass("collapsed");
      container.find(".toggle-filter").text("Hide filters");
      container.find(".toggle-tooltip").hide();
    }
    return false;
  }).click();
});
</script>
<div class="row">
    <div class="span7">
        <div class="collapsible">
            <div class="collapsible-form">
                <form method="GET" class="form-inline filters">
                    <div id="empty" class="rules row">
                        <div class="span8">
                            <input type="hidden" name="filtered" value="true" />
                            <input type="hidden" name="limit" value="{{ limit }}"/>
                            <input type="hidden" name="order_by" value="{{  data.order_by }}" />
                            <input type="submit" class="submit" value="Apply Filters" style="display: none" />
                            {% if empty_form_conditions %}
                                <input type="hidden" name="prefix" value="{{ empty_form_conditions.prefix }}">
                                {{ empty_form_conditions.management_form }}
                                {% for empty_form in empty_form_conditions.forms %}
                                <ul class="form clearfix condition">
                                  {{ empty_form.as_ul }}
                                  <li>&nbsp;<a class="delete-row" href="javascript:void(0)"><i class="icon icon-remove"></i></a></li>
                                </ul>
                                {% endfor %}
                            {% endif %}
                            <ul class="form clearfix condition empty">
                                {{ empty_form_conditions.empty_form.as_ul }}
                            </ul>
                        </div>
                    </div>
                    <div class="row">
                        <div class="span8">
                            <script type="text/javascript">
                            $(document).ready(function () {
                              //
                              $(".subnav li.limit a").click(function(e){
                                  e.preventDefault();
                                  $("input[name=limit]").val($(this).attr("href").split("/")[1]);
                                  $("form").submit();
                              });
                              //
                              $('.reset-filter').click(function(){
                                $('.rules').find('ul:gt(0)').remove();
                                $('#id_{{ empty_form_conditions.prefix }}-TOTAL_FORMS').val(0);
                              });
                              //
                              $('#empty ul.form.empty :input, #empty ul.form.empty label').each(function () {
                                  var id = $(this).attr("id");
                                  var name = $(this).attr("name");
                                  var value = $(this).attr("value");
                                  var for_str = $(this).attr("for");
                                  if (id != undefined) {
                                    $(this).attr("id", id.replace("id_{{ empty_form_conditions.prefix }}-__prefix__-", ""));
                                  }
                                  if (name != undefined) {
                                    $(this).attr("name", name.replace("{{ empty_form_conditions.prefix }}-__prefix__-", ""))  ;
                                  }
                                  if (value != undefined) {
                                    $(this).attr("value", value.replace("{{ empty_form_conditions.prefix }}-__prefix__-", ""  ));
                                  }
                                  if (for_str != undefined) {
                                    $(this).attr("for", for_str.replace("id_{{ empty_form_conditions.prefix }}-__prefix__-" , ""));
                                  }
                              });
                              //
                              $("ul.form.empty").formset({
                                  prefix: '{{ empty_form_conditions.prefix }}',
                                  addText: '{% trans "Add filter" %}',
                                  deleteText: '<i class="icon icon-remove"></i>',
                                  added: function (row) {
                                    // FIXME: Move row out of button group, this should be handled by the formset
				                            row.remove();
                                    row.insertBefore($(".add-row:visible").parent().parent().find(".btn-group"))
                                    init_form_condition($("ul.form.condition:last .field:first-child select"));
                                  }
                              });
                              // FIXME: Move add-row button into the button group, don't use javascript for that
                                var b = $(".add-row").addClass("btn").hide();
                                $(".filters .btn-group").prepend(b.show());
                            })
                            </script>
                            <div class="btn-group">
                                <button type="submit" class="btn" name="reset" value="reset">{% trans "Reset" %}</button>
                                <button type="submit" class="btn">{% trans "Go" %}</button>
                            </div>
                        </div>
                    </div>
                </form>
        </div>
        <div class="collapsible-tags collapsed">
          <h5>Active filters:</h5>
          <ul class="unstyled"></ul>
          <a href="javascript:;" class="toggle-filter">Manage filters</a>
          <a href="#" class="toggle-tooltip" title="You can create custom filters here. However, please note that filters are reset when changing entry point."> <i class="icon icon-question-sign"> </i></a>
          {% if data.count %}<p style="clear: both">Showing {% if data.items|length != data.count %}{{ data.items|length }} of {% endif %}{{ data.count }} row{{ data.count|pluralize }}.</p>{% endif %}
        </div>
        </div>
    </div>
    <div class="span5">
        <div class="actions btn-group pull-right">
            <button data-toggle="dropdown" class="btn dropdown-toggle">Download whole database <span class="caret"></span></button>
            <ul class="dropdown-menu">
<<<<<<< HEAD
              <li><a href="/{{ cms_page }}/all.csv">as Comma Separated Values$ (.csv)</a></li>
=======
              <li><a href="/{{ cms_page }}/all.csv">as Comma Separated Values (.csv)</a></li>
>>>>>>> b8c40670
              <li><a href="/{{ cms_page }}/all.xls">as Excel (.xls)</a></li>
              <li><a href="/{{ cms_page }}/all.xml">as XML (.xml)</a></li>
            </ul>
        </div>
        {% if group_value %}
        <div class="actions btn-group pull-right">
            <button class="btn dropdown-toggle " data-toggle="dropdown">Download this table <span class="caret"></span></button>
            <ul class="dropdown-menu">
<<<<<<< HEAD
              <li><a href="/{{ cms_page }}/{{ group_slug }}/{{group_value}}.csv">as Comma Separated Values (.csv)</a></li>
              <li><a href="/{{ cms_page }}/{{ group_slug }}/{{group_value}}.xls">as Excel (.xls)</a></li>
              <li><a href="/{{ cms_page }}/{{ group_slug }}/{{group_value}}.xml">as XML (.xml)</a></li>
=======
              <li><a href="/{{cms_page}}/{{ group_slug }}/{{group_value}}.csv?{% add_or_update_param request.GET 'download_format' 'csv' %}">as Comma Separated Values (.csv)</a></li>
              <li><a href="/{{cms_page}}/{{ group_slug }}/{{group_value}}.csv?{% add_or_update_param request.GET 'download_format' 'xls' %}">as Excel (.xls)</a></li>
              <li><a href="/{{cms_page}}/{{ group_slug }}/{{group_value}}.csv?{% add_or_update_param request.GET 'download_format' 'xml' %}">as XML (.xml)</a></li>
>>>>>>> b8c40670
            </ul>
        </div>
        {% else %}
        <div class="actions btn-group pull-right">
            <button class="btn dropdown-toggle " data-toggle="dropdown">Download this table <span class="caret"></span></button>
            <ul class="dropdown-menu">
<<<<<<< HEAD
              <li><a href="/{{ cms_page }}/{{ group_slug }}.csv">as Comma Separated Values (.csv)</a></li>
              <li><a href="/{{ cms_page }}/{{ group_slug }}.xls">as Excel (.xls)</a></li>
              <li><a href="/{{ cms_page }}/{{ group_slug }}.xml">as XML (.xml)</a></li>
=======
              <li><a href="/{{cms_page}}/{{ group_slug }}.csv?{% add_or_update_param request.GET 'download_format' 'csv' %}">as Comma Separated Values (.csv)</a></li>
              <li><a href="/{{cms_page}}/{{ group_slug }}.csv?{% add_or_update_param request.GET 'download_format' 'xls' %}">as Excel (.xls)</a></li>
              <li><a href="/{{cms_page}}/{{ group_slug }}.csv?{% add_or_update_param request.GET 'download_format' 'xml' %}">as XML (.xml)</a></li>
>>>>>>> b8c40670
            </ul>
        </div>
        {% endif %}
          <a href="#" class="toggle-tooltip pull-right download-hint" title="Due to ongoing server optimization, we momentarily disabled download of filtered datasets. We apologize for the inconvenience."> <i class="icon icon-question-sign"> </i></a>
    </div>
</div>

{% if data.items %}
{% if not group_value %}
{% if group == "investor name" or group == "investor country" or group == "target country" %}
<div class="btn-toolbar">
    <div class="btn-group" data-toggle="buttons-radio">
      <a class="btn btn-mini{% if filters.starts_with == 'A' %} active{% endif %}" href="?{% add_or_update_param request.GET 'starts_with' 'A' %}">A</a>
      <a class="btn btn-mini{% if filters.starts_with == 'B' %} active{% endif %}" href="?{% add_or_update_param request.GET 'starts_with' 'B' %}">B</a>
      <a class="btn btn-mini{% if filters.starts_with == 'C' %} active{% endif %}" href="?{% add_or_update_param request.GET 'starts_with' 'C' %}">C</a>
      <a class="btn btn-mini{% if filters.starts_with == 'D' %} active{% endif %}" href="?{% add_or_update_param request.GET 'starts_with' 'D' %}">D</a>
      <a class="btn btn-mini{% if filters.starts_with == 'E' %} active{% endif %}" href="?{% add_or_update_param request.GET 'starts_with' 'E' %}">E</a>
      <a class="btn btn-mini{% if filters.starts_with == 'F' %} active{% endif %}" href="?{% add_or_update_param request.GET 'starts_with' 'F' %}">F</a>
      <a class="btn btn-mini{% if filters.starts_with == 'G' %} active{% endif %}" href="?{% add_or_update_param request.GET 'starts_with' 'G' %}">G</a>
      <a class="btn btn-mini{% if filters.starts_with == 'H' %} active{% endif %}" href="?{% add_or_update_param request.GET 'starts_with' 'H' %}">H</a>
      <a class="btn btn-mini{% if filters.starts_with == 'I' %} active{% endif %}" href="?{% add_or_update_param request.GET 'starts_with' 'I' %}">I</a>
      <a class="btn btn-mini{% if filters.starts_with == 'J' %} active{% endif %}" href="?{% add_or_update_param request.GET 'starts_with' 'J' %}">J</a>
      <a class="btn btn-mini{% if filters.starts_with == 'K' %} active{% endif %}" href="?{% add_or_update_param request.GET 'starts_with' 'K' %}">K</a>
      <a class="btn btn-mini{% if filters.starts_with == 'L' %} active{% endif %}" href="?{% add_or_update_param request.GET 'starts_with' 'L' %}">L</a>
      <a class="btn btn-mini{% if filters.starts_with == 'M' %} active{% endif %}" href="?{% add_or_update_param request.GET 'starts_with' 'M' %}">M</a>
      <a class="btn btn-mini{% if filters.starts_with == 'N' %} active{% endif %}" href="?{% add_or_update_param request.GET 'starts_with' 'N' %}">N</a>
      <a class="btn btn-mini{% if filters.starts_with == 'O' %} active{% endif %}" href="?{% add_or_update_param request.GET 'starts_with' 'O' %}">O</a>
      <a class="btn btn-mini{% if filters.starts_with == 'P' %} active{% endif %}" href="?{% add_or_update_param request.GET 'starts_with' 'P' %}">P</a>
      <a class="btn btn-mini{% if filters.starts_with == 'Q' %} active{% endif %}" href="?{% add_or_update_param request.GET 'starts_with' 'Q' %}">Q</a>
      <a class="btn btn-mini{% if filters.starts_with == 'R' %} active{% endif %}" href="?{% add_or_update_param request.GET 'starts_with' 'R' %}">R</a>
      <a class="btn btn-mini{% if filters.starts_with == 'S' %} active{% endif %}" href="?{% add_or_update_param request.GET 'starts_with' 'S' %}">S</a>
      <a class="btn btn-mini{% if filters.starts_with == 'T' %} active{% endif %}" href="?{% add_or_update_param request.GET 'starts_with' 'T' %}">T</a>
      <a class="btn btn-mini{% if filters.starts_with == 'U' %} active{% endif %}" href="?{% add_or_update_param request.GET 'starts_with' 'U' %}">U</a>
      <a class="btn btn-mini{% if filters.starts_with == 'V' %} active{% endif %}" href="?{% add_or_update_param request.GET 'starts_with' 'V' %}">V</a>
      <a class="btn btn-mini{% if filters.starts_with == 'W' %} active{% endif %}" href="?{% add_or_update_param request.GET 'starts_with' 'W' %}">W</a>
      <a class="btn btn-mini{% if filters.starts_with == 'X' %} active{% endif %}" href="?{% add_or_update_param request.GET 'starts_with' 'X' %}">X</a>
      <a class="btn btn-mini{% if filters.starts_with == 'Y' %} active{% endif %}" href="?{% add_or_update_param request.GET 'starts_with' 'Y' %}">Y</a>
      <a class="btn btn-mini{% if filters.starts_with == 'Z' %} active{% endif %}" href="?{% add_or_update_param request.GET 'starts_with' 'Z' %}">Z</a>
    </div>
    <div class="btn-group" data-toggle="buttons-radio">
      <a class="btn btn-mini{% if not filters.starts_with %} active{% endif %}" href="?{% add_or_update_param request.GET 'starts_with' '' %}">ALL</a>
    </div>
    <a href="#" class="toggle-tooltip" title="You can filter by initial letter."> <i class="icon icon-question-sign"> </i></a>
</div>
{% endif %}
{% endif %}
<table id="summary" class="table table-striped">
  <thead>
    <tr>
      {% for column in columns %}
        {% if "deal_id"  == column %}
        <th class="deal-id"><a {% if data.order_by == 'deal_id' %}class="asc" href="?{% add_or_update_param request.GET 'order_by' '-deal_id' %}" {% elif data.order_by == '-deal_id' %}class="desc" href="?{% add_or_update_param request.GET 'order_by' 'deal_id' %}"{% else %} href="?{% add_or_update_param request.GET 'order_by' 'deal_id' %}"{% endif %}>#</a></th>
        {% elif "crop"  == column %}
        <th><a {% if data.order_by == 'crop' %}class="asc" href="?{% add_or_update_param request.GET 'order_by' '-crop' %}" {% elif data.order_by == '-crop' %}class="desc" href="?{% add_or_update_param request.GET 'order_by' 'crop' %}"{% else %} href="?{% add_or_update_param request.GET 'order_by' 'crop' %}"{% endif %}>Crop</a></th>
        {% elif "intention"  == column %}
        <th><a {% if data.order_by == 'intention' %}class="asc" href="?{% add_or_update_param request.GET 'order_by' '-intention' %}" {% elif data.order_by == '-intention' %}class="desc" href="?{% add_or_update_param request.GET 'order_by' 'intention' %}"{% else %} href="?{% add_or_update_param request.GET 'order_by' 'intention' %}"{% endif %}>Intention of investment</a></th>
        {% elif "primary_investor"  == column %}
        <th><a {% if data.order_by == 'primary_investor' %}class="asc" href="?{% add_or_update_param request.GET 'order_by' '-primary_investor' %}" {% elif data.order_by == '-primary_investor' %}class="desc" href="?{% add_or_update_param request.GET 'order_by' 'primary_investor' %}"{% else %} href="?{% add_or_update_param request.GET 'order_by' 'primary_investor' %}"{% endif %}>Primary investor</a></th>
        {% elif "investor_name"  == column %}
        <th><a {% if data.order_by == 'investor_name' %}class="asc" href="?{% add_or_update_param request.GET 'order_by' '-investor_name' %}" {% elif data.order_by == '-investor_name' %}class="desc" href="?{% add_or_update_param request.GET 'order_by' 'investor_name' %}"{% else %} href="?{% add_or_update_param request.GET 'order_by' 'investor_name' %}"{% endif %}>Secondary&nbsp;investor</a></th>
        {% elif "investor_country" == column %}
        <th class="investor-country"><a {% if data.order_by == 'investor_country' %}class="asc" href="?{% add_or_update_param request.GET 'order_by' '-investor_country' %}" {% elif data.order_by == '-investor_country' %}class="desc" href="?{% add_or_update_param request.GET 'order_by' 'investor_country' %}"{% else %} href="?{% add_or_update_param request.GET 'order_by' 'investor_country' %}"{% endif %}>Secondary&nbsp;investor country</a></th>
        {% elif "investor_region" == column %}
        <th class="investor_region"><a {% if data.order_by == 'investor_region' %}class="asc" href="?{% add_or_update_param request.GET 'order_by' '-investor_region' %}" {% elif data.order_by == '-investor_region' %}class="desc" href="?{% add_or_update_param request.GET 'order_by' 'investor_region' %}"{% else %} href="?{% add_or_update_param request.GET 'order_by' 'investor_region' %}"{% endif %}>Secondary&nbsp;investor region</a></th>
        {% elif "target_country"  == column %}
        <th><a {% if data.order_by == 'target_country' %}class="asc" href="?{% add_or_update_param request.GET 'order_by' '-target_country' %}" {% elif data.order_by == '-target_country' %}class="desc" href="?{% add_or_update_param request.GET 'order_by' 'target_country' %}"{% else %} href="?{% add_or_update_param request.GET 'order_by' 'target_country' %}"{% endif %}>Target country</a></th>
        {% elif "target_region"  == column %}
        <th><a {% if data.order_by == 'target_region' %}class="asc" href="?{% add_or_update_param request.GET 'order_by' '-target_region' %}" {% elif data.order_by == '-target_region' %}class="desc" href="?{% add_or_update_param request.GET 'order_by' 'target_region' %}"{% else %} href="?{% add_or_update_param request.GET 'order_by' 'target_region' %}"{% endif %}>Target region</a></th>
        {% elif "year"  == column %}
        <th><a {% if data.order_by == 'year' %}class="asc" href="?{% add_or_update_param request.GET 'order_by' '-year' %}" {% elif data.order_by == '-year' %}class="desc" href="?{% add_or_update_param request.GET 'order_by' 'year' %}"{% else %} href="?{% add_or_update_param request.GET 'order_by' 'year' %}"{% endif %}>Year</a></th>
        {% elif "deal_size" == column %}
          <th class="number"><a {% if data.order_by == 'deal_size' %}class="asc" href="?{% add_or_update_param request.GET 'order_by' '-deal_size' %}" {% elif data.order_by == '-deal_size' %}class="desc" href="?{% add_or_update_param request.GET 'order_by' 'deal_size' %}"{% else %} href="?{% add_or_update_param request.GET 'order_by' 'deal_size' %}"{% endif %}>Investment size</a></th>
        {% elif "deal_count" == column %}
          <th class="deals number"><a {% if data.order_by == 'deal_count' %}class="asc" href="?{% add_or_update_param request.GET 'order_by' '-deal_count' %}" {% elif data.order_by == '-deal_count' %}class="desc" href="?{% add_or_update_param request.GET 'order_by' 'deal_count' %}"{% else %} href="?{% add_or_update_param request.GET 'order_by' 'deal_count' %}"{% endif %}>Deals</a></th>
        {% elif "data_source_type" == column %}
          <th class="deals"><a {% if data.order_by == 'data_source_type' %}class="asc" href="?{% add_or_update_param request.GET 'order_by' '-data_source_type' %}" {% elif data.order_by == '-data_source_type' %}class="desc" href="?{% add_or_update_param request.GET 'order_by' 'data_source_type' %}"{% else %} href="?{% add_or_update_param request.GET 'order_by' 'data_source_type' %}"{% endif %}>Deal data source type</a></th>
        {% elif "availability" == column %}
          <th><a {% if data.order_by == 'availability' %}class="asc" href="?{% add_or_update_param request.GET 'order_by' '-availability' %}" {% elif data.order_by == '-availability' %}class="desc" href="?{% add_or_update_param request.GET 'order_by' 'availability' %}"{% else %} href="?{% add_or_update_param request.GET 'order_by' 'availability' %}"{% endif %}>Availability</a><a href="/about/#what-does-data-availability-mean" class="toggle-tooltip" title="This column shows the percentage of information about deals we have collected.<br/>Click to read more."> <i class="icon icon-question-sign"> </i></a></th>
        {% elif "intended_size" == column %}
          <th class="number"><a {% if data.order_by == 'intended_size' %}class="asc" href="?{% add_or_update_param request.GET 'order_by' '-intended_size' %}" {% elif data.order_by == '-intended_size' %}class="desc" href="?{% add_or_update_param request.GET 'order_by' 'intended_size' %}"{% else %} href="?{% add_or_update_param request.GET 'order_by' 'intended_size' %}"{% endif %}>Intended size (ha)</a></th>
        {% elif "contract_size" == column %}
          <th class="number"><a {% if data.order_by == 'contract_size' %}class="asc" href="?{% add_or_update_param request.GET 'order_by' '-contract_size' %}" {% elif data.order_by == '-contract_size' %}class="desc" href="?{% add_or_update_param request.GET 'order_by' 'contract_size' %}"{% else %} href="?{% add_or_update_param request.GET 'order_by' 'contract_size' %}"{% endif %}>Contract size (ha)</a></th>
        {% elif "implementation_status" == column %}
          <th class="number"><a {% if data.order_by == 'implementation_status' %}class="asc" href="?{% add_or_update_param request.GET 'order_by' '-implementation_status' %}" {% elif data.order_by == '-implementation_status' %}class="desc" href="?{% add_or_update_param request.GET 'order_by' 'implementation_status' %}"{% else %} href="?{% add_or_update_param request.GET 'order_by' 'implementation_status' %}"{% endif %}>Implementation status</a></th>
        {% elif "negotiation_status" == column %}
          <th class="number"><a {% if data.order_by == 'negotiation_status' %}class="asc" href="?{% add_or_update_param request.GET 'order_by' '-negotiation_status' %}" {% elif data.order_by == '-negotiation_status' %}class="desc" href="?{% add_or_update_param request.GET 'order_by' 'negotiation_status' %}"{% else %} href="?{% add_or_update_param request.GET 'order_by' 'negotiation_status' %}"{% endif %}>Negotiation status</a></th>
        {% endif %}
      {% endfor %}
        {% if "deal_id" in columns %}
        <th></th>
        {% endif %}
    </tr>
  </thead>
  <tbody>
    {% for item in data.items  %}
        <tr class="{% if forloop.counter|divisibleby:2 %}even{% else %}odd{% endif %}">
        {% for column in columns %}
          {% if column == "deal_id" %}
            <td class="deal-id">
                <a href="/{{ cms_page }}/{{ item.deal_id }}/">{{ item.deal_id }}</a>
            </td>
          {% elif column == "crop" %}
              <td style="width:341px">
              {% if  item.crop %}
              {% for c in item.crop %}
                <a href="/{{ cms_page }}/by-crop/{{ c|slugify }}/">{{ c }}</a></br>
              {% endfor %}
              {% else %}{% trans "unknown" %}
              {% endif %}
              </td>
          {% elif column == "intention" %}
              <td>
              <ul class="unstyled">
              {% if item.intention %}
                {% for i in item.intention %}
                  <li><a href="/{{ cms_page }}/by-intention/{{ i|slugify }}/?{% add_or_update_param request.GET 'order_by' '' %}" {% if group != "intention" %}class="intention-icon {{ i|slugify }}" data-content="{{ i }}"{% endif %}><span>{{ i }}</span></a></li>
                {% endfor %}
              {% else %}{% trans "unknown" %}
              {% endif %}
              </ul>
              </td>
          {% elif column == "primary_investor" %}
            <td style="width:183px">
            {% if item.primary_investor %}
                {% for i in item.primary_investor %}
                  {{ i }}<br/>
                {% endfor %}
            {% else %}{% trans "unknown" %}
            {% endif %}
            </td>
          {% elif column == "investor_name" %}
            <td style="width:183px">
            {% if item.investor_name %}
                {% for i in item.investor_name %}
                  <a href="/{{ cms_page }}/by-investor-name/{{i.id}}/?{% add_or_update_param request.GET 'order_by' '' %}">{{ i.name }}</a><br/>
                {% endfor %}
            {% else %}{% trans "unknown" %}
            {% endif %}
            </td>
          {% elif "investor_country" == column %}
            <td class="investor-country">
              {% if item.investor_country %}
              {% for investor_country  in item.investor_country %}
                <a href="/{{ cms_page }}/by-investor-country/{{investor_country|slugify}}/?{% add_or_update_param request.GET 'order_by' '' %}">{{ investor_country }}</a><br/>
              {% endfor %}
              {% else %}{% trans "unknown country" %}{% endif %}
            </td>
          {% elif "investor_region" == column %}
            <td class="investor-region">
              {% if item.investor_region %}
              {% for investor_region  in item.investor_region %}
                <a href="/{{ cms_page }}/by-investor-region/{{investor_region|slugify}}/?{% add_or_update_param request.GET 'order_by' '' %}">{{ investor_region }}</a><br/>
              {% endfor %}
              {% else %}{% trans "unknown region" %}{% endif %}
            </td>
          {% elif column == "target_country" %}
            <td>
              {% if item.target_country %}
                {% for target_country  in item.target_country %}
                  <a href="/{{ cms_page }}/by-target-country/{{target_country|slugify}}/?{% add_or_update_param request.GET 'order_by' '' %}">{{ target_country }}</a><br/>
                {% endfor %}
              {% else %}
                {% trans "unknown" %}
              {% endif %}
            </td>
          {% elif column == "target_region" %}
            <td>
              {% if item.target_region %}
                {% for target_region  in item.target_region %}
                    <a href="/{{ cms_page }}/by-target-region/{{target_region|slugify}}/?{% add_or_update_param request.GET 'order_by' '' %}">{{ target_region }}</a><br/>
                {% endfor %}
              {% else %}
                {% trans "unknown" %}
              {% endif %}
            </td>
          {% elif column == "year" %}
            <td>
              {% if item.year %}
                <a href="/{{ cms_page }}/by-year/{{item.year}}/?{% add_or_update_param request.GET 'order_by' '' %}">{{ item.year }}</a>
              {% else %}
                {% trans "unknown" %}
              {% endif %}
            </td>
          {% elif column == "data_source_type" %}
            <td>
              {% if item.data_source_type %}
              {% for data_source_type in item.data_source_type %}
                <a href="/{{ cms_page }}/by-data-source-type/{{data_source_type|slug_and_slash_to_plus}}/?{% add_or_update_param request.GET 'order_by' '' %}">{{ data_source_type }}</a>
              {% endfor %}
              {% else %}
                {% trans "unknown" %}
              {% endif %}
            </td>
          {% elif column == "deal_size" %}
            <td class="number">{{ item.deal_size|intcomma }}</td>
          {% elif column == "intended_size" %}
            <td class="number">{% if item.intended_size %}{{ item.intended_size|intcomma }}{% else %}{% trans "unknown" %}{% endif %}</td>
          {% elif column == "contract_size" %}
            <td class="number">{% if item.contract_size %}{{ item.contract_size|intcomma }}{% else %}{% trans "unknown" %}{% endif %}</td>
          {% elif column == "deal_count" %}
            <td class="deals number">{{ item.deal_count }}</td>
          {% elif column == "availability" %}
            <td>{{ item.availability }}%</td>
          {% elif column == "implementation_status" %}
            <td>
              {% if item.implementation_status %}
              {% for implementation_stati in item.implementation_status %}
                {% if implementation_stati.year != "0" %}
                [{{implementation_stati.year}}]
                {% endif %}
                {{implementation_stati.name}}
              {% endfor %}
              {% else %}
                {% trans "unknown" %}
              {% endif %}
            </td>
          {% elif column == "negotiation_status" %}
            <td>
              {% if item.negotiation_status %}
              {% for negotiation_stati in item.negotiation_status %}
                {% if negotiation_stati.year != "0" %}
                [{{negotiation_stati.year}}]
                {% endif %}
                {{negotiation_stati.name}}
              {% endfor %}
              {% else %}
                {% trans "unknown" %}
              {% endif %}
            </td>
          {% endif %}
        {% endfor %}
    {% if "deal_id" in columns %}
    <td>
        <a href="/{{ cms_page }}/{{ item.deal_id }}/" class="btn btn-small">Details</a>
    </td>
    {% endif %}
    </tr>
    {% endfor %}
  </tbody>
</table>
{% if load_more %}
<a href="?{% add_or_update_param request.GET 'more' load_more %}" class="btn">{% trans "More..." %}</a>
{% endif %}
{% else %}
<p>There are currently no deals matching your search criteria. <a href="/public/">Add a deal</a>.</p>
{% endif %}
{% endblock %}
{% endwith %}<|MERGE_RESOLUTION|>--- conflicted
+++ resolved
@@ -204,11 +204,7 @@
         <div class="actions btn-group pull-right">
             <button data-toggle="dropdown" class="btn dropdown-toggle">Download whole database <span class="caret"></span></button>
             <ul class="dropdown-menu">
-<<<<<<< HEAD
-              <li><a href="/{{ cms_page }}/all.csv">as Comma Separated Values$ (.csv)</a></li>
-=======
               <li><a href="/{{ cms_page }}/all.csv">as Comma Separated Values (.csv)</a></li>
->>>>>>> b8c40670
               <li><a href="/{{ cms_page }}/all.xls">as Excel (.xls)</a></li>
               <li><a href="/{{ cms_page }}/all.xml">as XML (.xml)</a></li>
             </ul>
@@ -217,30 +213,18 @@
         <div class="actions btn-group pull-right">
             <button class="btn dropdown-toggle " data-toggle="dropdown">Download this table <span class="caret"></span></button>
             <ul class="dropdown-menu">
-<<<<<<< HEAD
               <li><a href="/{{ cms_page }}/{{ group_slug }}/{{group_value}}.csv">as Comma Separated Values (.csv)</a></li>
               <li><a href="/{{ cms_page }}/{{ group_slug }}/{{group_value}}.xls">as Excel (.xls)</a></li>
               <li><a href="/{{ cms_page }}/{{ group_slug }}/{{group_value}}.xml">as XML (.xml)</a></li>
-=======
-              <li><a href="/{{cms_page}}/{{ group_slug }}/{{group_value}}.csv?{% add_or_update_param request.GET 'download_format' 'csv' %}">as Comma Separated Values (.csv)</a></li>
-              <li><a href="/{{cms_page}}/{{ group_slug }}/{{group_value}}.csv?{% add_or_update_param request.GET 'download_format' 'xls' %}">as Excel (.xls)</a></li>
-              <li><a href="/{{cms_page}}/{{ group_slug }}/{{group_value}}.csv?{% add_or_update_param request.GET 'download_format' 'xml' %}">as XML (.xml)</a></li>
->>>>>>> b8c40670
             </ul>
         </div>
         {% else %}
         <div class="actions btn-group pull-right">
             <button class="btn dropdown-toggle " data-toggle="dropdown">Download this table <span class="caret"></span></button>
             <ul class="dropdown-menu">
-<<<<<<< HEAD
               <li><a href="/{{ cms_page }}/{{ group_slug }}.csv">as Comma Separated Values (.csv)</a></li>
               <li><a href="/{{ cms_page }}/{{ group_slug }}.xls">as Excel (.xls)</a></li>
               <li><a href="/{{ cms_page }}/{{ group_slug }}.xml">as XML (.xml)</a></li>
-=======
-              <li><a href="/{{cms_page}}/{{ group_slug }}.csv?{% add_or_update_param request.GET 'download_format' 'csv' %}">as Comma Separated Values (.csv)</a></li>
-              <li><a href="/{{cms_page}}/{{ group_slug }}.csv?{% add_or_update_param request.GET 'download_format' 'xls' %}">as Excel (.xls)</a></li>
-              <li><a href="/{{cms_page}}/{{ group_slug }}.csv?{% add_or_update_param request.GET 'download_format' 'xml' %}">as XML (.xml)</a></li>
->>>>>>> b8c40670
             </ul>
         </div>
         {% endif %}
