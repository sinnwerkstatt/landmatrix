{% extends "base.html" %}
{% load i18n custom_tags static %}
{% load humanize %}
{% load debug_tags %}

{% block head %}

    {# bootstrap #}
    {% comment %}
  <link rel="stylesheet" href="https://maxcdn.bootstrapcdn.com/bootstrap/3.3.5/css/bootstrap.min.css">
  <link rel="stylesheet" href="https://maxcdn.bootstrapcdn.com/bootstrap/3.3.5/css/bootstrap-theme.min.css">
  <script src="https://ajax.googleapis.com/ajax/libs/jquery/1.11.3/jquery.min.js"></script>
  <script src="https://maxcdn.bootstrapcdn.com/bootstrap/3.3.5/js/bootstrap.min.js"></script>
  {% endcomment %}

    <link rel="stylesheet" href="{% static "vendor/openlayers/ol.css" %}"/>
    <link rel="stylesheet" href="{% static "css/map.css" %}"/>

    {# map #}
    <script src="{% static "vendor/openlayers/ol.js" %}" type="text/javascript"></script>
    <script src="{% static "js/editor/detail.js" %}" type="text/javascript" charset="utf-8"></script>
    <script src="{% static "js/editor/map.js" %}" type="text/javascript" charset="utf-8"></script>
{% endblock %}

{% block page_title %}Deal details{% endblock %}
{% block title %}Deal details{% endblock %}

{% block breadcrumb %}
    <ul class="breadcrumb">
        <li><a href="/">Home</a> <span class="divider"></span></li>
        <li><a href="/get-the-detail/">Get the detail</a> <span class="divider"></span></li>
        <li>Deal details</li>
    </ul>
{% endblock %}

{% block content %}

    {% if deal %}

        <div class="row">
            <h5>Activity</h5>
            <a href="#_" class="expandcollapse btn btn-mini btn-primary pull-right"><i
                    class='icon-white icon-plus-sign'></i> Expand All</a>
        </div>
        <div class="panel-group" id="accordion">

            {% if forms %}
                {% for form in forms %}

                    <div class="panel panel-default">

                        <div class="panel-heading">
                            <h4 class="panel-title">
                                <a data-toggle="collapse" data-target="#collapse_{{ forloop.counter }}"
                                   data-parent="#accordion" href="#collapse_{{ forloop.counter }}">
                                    {{ form.form_title }}

                                    {% if form.forms %}
                                        Formset {{ forloop.counter }}: {{ form.title }}
                                    {% else %}
                                        Form {{ forloop.counter }}: {{ form.title }}
                                    {% endif %}
                                    <span id="collapsebtn_{{ forloop.counter }}"
                                          class="lm-chevron-circle-down pull-right"></span>
                                </a>
                            </h4>
                        </div>

                        <div id="collapse_{{ forloop.counter }}" class="panel-collapse collapse">
                            <div class="panel-body">
                                <table class="i-dont-know-how-to-do-this-in-css-yes-i-know-booh">
                                    {% if form.forms %}

                                        {% if form.forms.0.has_investor %}

                                            <tr>
                                                <td>Primary investor:</td>
                                                <td>{{ investor.primary_investor.name }}</td>
                                            </tr>
                                            {% for i in investor.secondary_investors %}
                                                <tr>
                                                    <td>Secondary investor:</td>
                                                    <td>{{ i.tags.investor_name }}
                                                        - {{ i.tags.country }}, {{ i.tags.classification }}
                                                        ({{ i.investment_ratio }}%)
                                                    </td>
                                                    <td>{{ i.comment }}</td>
                                                </tr>
                                            {% endfor %}

                                        {% else %}    {# form.forms.0.has_investor #}

                                            {{ form }}

                                        {% endif %}   {# form.forms.0.has_investor #}
                                    {% else %}
                                        {{ form.as_table }}
                                    {% endif %}
                                </table>
                            </div>
                        </div>

                    </div>            {# class="panel panel-default" #}

                    <script>
                        var collapsename = "#collapse{{forloop.counter}}";
                        $(collapsename).on("hidden.bs.collapse", function () {
                            $("#collapsebtn{{forloop.counter}}").addClass('lm-chevron-circle-down').removeClass('lm-chevron-circle-up');
                        });
                        $(collapsename).on("shown.bs.collapse", function () {
                            $("#collapsebtn{{forloop.counter}}").removeClass('lm-chevron-circle-down').addClass('lm-chevron-circle-up');
                        });
                    </script>

<<<<<<< HEAD
                {% endfor %}
=======
                <div class="panel-heading">
                  <h4 class="panel-title">
                    <a data-toggle="collapse" data-target="#collapse{{forloop.counter}}" data-parent="#accordion" href="#collapse{{forloop.counter}}">
                      {{ form.form_title }}
                      <span id="collapsebtn{{forloop.counter}}" class="lm-chevron-circle-down pull-right"></span>
                    </a>
                  </h4>
                </div>
>>>>>>> 35c71852

            {% endif %}           {# forms #}

            {% if history|length > 1 %}
                <div class="panel panel-default">
                    <div class="panel-heading">
                        <h4 class="panel-title">
                            <a data-toggle="collapse" data-parent="#accordion" href="#collapse_{{ forloop.counter }}">
                                History
                                <span id="collapsebtn_{{ forloop.counter }}"
                                      class="lm-chevron-circle-down pull-right"></span>
                            </a>
                        </h4>
                    </div>

                    <div id="collapse_{{ forloop.counter }}" class="panel-collapse collapse in">
                        <div class="panel-body">

                            <table>
                                {% for date, item in history.items %}
                                    <tr>
                                        <td>
                                            {% if forloop.counter == 1 %}<strong>{% endif %}
                                            {{ date }}
                                            {% if forloop.counter == 1 %}</strong>{% endif %}
                                        </td>
                                        <!-- <td>{{ item.activity_changed_by }}</td>
                                        <td>activity identifier: {{ item.activity.activity_identifier }}</td>
                                        <td>availability: {{ item.activity.availability }}</td>
                                        <td>history id: {{ item.activity.history_id }}</td>
                                        -->

                                        <td>
                                            {% if not forloop.last %}
                                                {# TODO: include as AJAX call #}
                                                <a href="/en/global/compare/{{ item.activity.activity_identifier }}_{{ item.activity_history_date }}">
                                                    compare with previous version
                                                </a>
                                            {% else %}
                                                first version
                                            {% endif %}
                                        </td>
                                    </tr>
                                {% endfor %}
                            </table>
                        </div>
                    </div>
                </div>
            {% endif %}

<<<<<<< HEAD
=======
            </div>            {# class="panel panel-default" #}

            <script>
                var collapsename = "#collapse{{forloop.counter}}";
                $(collapsename).on("hidden.bs.collapse", function() {
                    $("#collapsebtn{{forloop.counter}}").addClass('lm-chevron-circle-down').removeClass('lm-chevron-circle-up');
                });
                 $(collapsename).on("shown.bs.collapse", function() {
                    $("#collapsebtn{{forloop.counter}}").removeClass('lm-chevron-circle-down').addClass('lm-chevron-circle-up');
                });
            </script>

          {% endfor %}

        {% endif %}           {# forms #}

        {% if history|length > 1 %}
        <div class="panel panel-default">
          <div class="panel-heading">
            <h4 class="panel-title">
              <a data-toggle="collapse" data-parent="#accordion" href="#collapse{{forloop.counter}}">
                History
              </a>
            </h4>
          </div>

          <div id="collapse{{forloop.counter}}" class="panel-collapse collapse in">
            <div class="panel-body">

              <table>
                {% for date, item in history.items %}
                  <tr>
                    <td>
                      {% if forloop.counter == 1 %}<strong>{% endif %}
                        {{ date }}
                      {% if forloop.counter == 1 %}</strong>{% endif %}
                    </td>
                    <td>{{ item.activity_changed_by }}</td>
                    <td>activity identifier: {{ item.activity.activity_identifier }}</td>
                    <td>availability: {{ item.activity.availability }}</td>
                    <td>history id: {{ item.activity.history_id }}</td>

                    <td>
                      {% if not forloop.last %}
                        {# TODO: include as AJAX call #}
                        <a href="/en/global/compare/{{item.activity.activity_identifier}}_{{date}}/">
                          compare with previous version
                        </a>
                      {% else %}
                        first version
                      {% endif %}
                    </td>
                  </tr>
                {% endfor %}
              </table>
            </div>
          </div>
>>>>>>> 35c71852
        </div>

    {% else %}

        <p>There are currently no deals matching your search criteria. <a href="/public/">Add a deal</a>.</p>

    {% endif %}

{% endblock %}<|MERGE_RESOLUTION|>--- conflicted
+++ resolved
@@ -112,18 +112,7 @@
                         });
                     </script>
 
-<<<<<<< HEAD
                 {% endfor %}
-=======
-                <div class="panel-heading">
-                  <h4 class="panel-title">
-                    <a data-toggle="collapse" data-target="#collapse{{forloop.counter}}" data-parent="#accordion" href="#collapse{{forloop.counter}}">
-                      {{ form.form_title }}
-                      <span id="collapsebtn{{forloop.counter}}" class="lm-chevron-circle-down pull-right"></span>
-                    </a>
-                  </h4>
-                </div>
->>>>>>> 35c71852
 
             {% endif %}           {# forms #}
 
@@ -159,7 +148,7 @@
                                         <td>
                                             {% if not forloop.last %}
                                                 {# TODO: include as AJAX call #}
-                                                <a href="/en/global/compare/{{ item.activity.activity_identifier }}_{{ item.activity_history_date }}">
+                                                <a href="/en/global/compare/{{ item.activity.activity_identifier }}_{{ item.date }}">
                                                     compare with previous version
                                                 </a>
                                             {% else %}
@@ -173,67 +162,6 @@
                     </div>
                 </div>
             {% endif %}
-
-<<<<<<< HEAD
-=======
-            </div>            {# class="panel panel-default" #}
-
-            <script>
-                var collapsename = "#collapse{{forloop.counter}}";
-                $(collapsename).on("hidden.bs.collapse", function() {
-                    $("#collapsebtn{{forloop.counter}}").addClass('lm-chevron-circle-down').removeClass('lm-chevron-circle-up');
-                });
-                 $(collapsename).on("shown.bs.collapse", function() {
-                    $("#collapsebtn{{forloop.counter}}").removeClass('lm-chevron-circle-down').addClass('lm-chevron-circle-up');
-                });
-            </script>
-
-          {% endfor %}
-
-        {% endif %}           {# forms #}
-
-        {% if history|length > 1 %}
-        <div class="panel panel-default">
-          <div class="panel-heading">
-            <h4 class="panel-title">
-              <a data-toggle="collapse" data-parent="#accordion" href="#collapse{{forloop.counter}}">
-                History
-              </a>
-            </h4>
-          </div>
-
-          <div id="collapse{{forloop.counter}}" class="panel-collapse collapse in">
-            <div class="panel-body">
-
-              <table>
-                {% for date, item in history.items %}
-                  <tr>
-                    <td>
-                      {% if forloop.counter == 1 %}<strong>{% endif %}
-                        {{ date }}
-                      {% if forloop.counter == 1 %}</strong>{% endif %}
-                    </td>
-                    <td>{{ item.activity_changed_by }}</td>
-                    <td>activity identifier: {{ item.activity.activity_identifier }}</td>
-                    <td>availability: {{ item.activity.availability }}</td>
-                    <td>history id: {{ item.activity.history_id }}</td>
-
-                    <td>
-                      {% if not forloop.last %}
-                        {# TODO: include as AJAX call #}
-                        <a href="/en/global/compare/{{item.activity.activity_identifier}}_{{date}}/">
-                          compare with previous version
-                        </a>
-                      {% else %}
-                        first version
-                      {% endif %}
-                    </td>
-                  </tr>
-                {% endfor %}
-              </table>
-            </div>
-          </div>
->>>>>>> 35c71852
         </div>
 
     {% else %}
