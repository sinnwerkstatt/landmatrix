--- conflicted
+++ resolved
@@ -57,28 +57,11 @@
                                 <a data-toggle="collapse" data-parent="#accordion"
                                    href="#collapse{{ forloop.counter }}">
                                     {{ form.form_title }}
-
-<<<<<<< HEAD
-                                    {% if form.forms %}
-                                        Formset {{ forloop.counter }}: {#{ form }#}
-                                    {% else %}      {# form.forms #}
-                                        Form {{ forloop.counter }}: {#{ form }#}
-                                    {% endif %}     {# form.forms #}
                                     <span id="collapsebtn{{ forloop.counter }}"
                                           class="lm-chevron-circle-up pull-right"></span>
                                 </a>
                             </h4>
                         </div>
-=======
-                <div class="panel-heading">
-                  <h4 class="panel-title">
-                    <a data-toggle="collapse" data-parent="#accordion" href="#collapse{{forloop.counter}}">
-                      {{ form.form_title }}
-                      <span id="collapsebtn{{forloop.counter}}" class="lm-chevron-circle-up pull-right"></span>
-                    </a>
-                  </h4>
-                </div>
->>>>>>> 326861e9
 
                         <div id="collapse{{ forloop.counter }}" class="panel-collapse collapse in">
                             <div class="panel-body">
