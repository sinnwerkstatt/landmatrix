--- conflicted
+++ resolved
@@ -343,22 +343,15 @@
         template = 'widgets/link-map.html'
 
     def get_context(self, value):
-<<<<<<< HEAD
-=======
         # prevent circular import
->>>>>>> caa5018a
         from map.views import MapSettingsMixin
         legend = MapSettingsMixin().get_legend()
         context = super().get_context(value)
         context.update({
             'legend': legend,
-<<<<<<< HEAD
-            'legend_json': json.dumps(legend)
-=======
             'legend_json': json.dumps(legend),
             'map_object': self.region or self.country,
             'is_country': bool(self.country)
->>>>>>> caa5018a
         })
         return context
 
