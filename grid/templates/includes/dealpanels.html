{% load %}
{% if forms %}
    {% for form in forms %}
        <div class="panel panel-default">
<<<<<<< HEAD

=======
>>>>>>> 20f83153
            <div class="panel-heading">
                <a data-toggle="collapse" data-parent="#accordion"
                   href="#collapse_{{ forloop.counter }}">
                    <h5 class="panel-title">
                        {{ form.form_title }}
                        <span id="collapsebtn_{{ forloop.counter }}"
                              class="lm-chevron-circle-down pull-right mgrey1"></span>
                    </h5>
                </a>
            </div>

            <div id="collapse_{{ forloop.counter }}"
                 class="panel-collapse collapse{% if forloop.first %} in {% endif %}">
                <div class="panel-body">
<<<<<<< HEAD
                    {{ form.as_p }}
=======
                    <table>
                        <col width="23%">
                        {% crispy form %}
                    </table>
>>>>>>> 20f83153
                </div>
            </div>
        </div>            {# class="panel panel-default" #}

        <script>
            var collapsename = "#collapse_{{forloop.counter}}";
            $(collapsename).on("hidden.bs.collapse", function () {
                $("#collapsebtn_{{forloop.counter}}").addClass('lm-chevron-circle-down').removeClass('lm-chevron-circle-up');
            });
            $(collapsename).on("shown.bs.collapse", function () {
                $("#collapsebtn_{{forloop.counter}}").removeClass('lm-chevron-circle-down').addClass('lm-chevron-circle-up');
            });
        </script>

        {# include django_select2 JS; must be done in form loop because it's a property of form.media #}
        {{ form.media.js }}


    {% endfor %}

{% endif %}           {# forms #}<|MERGE_RESOLUTION|>--- conflicted
+++ resolved
@@ -2,10 +2,6 @@
 {% if forms %}
     {% for form in forms %}
         <div class="panel panel-default">
-<<<<<<< HEAD
-
-=======
->>>>>>> 20f83153
             <div class="panel-heading">
                 <a data-toggle="collapse" data-parent="#accordion"
                    href="#collapse_{{ forloop.counter }}">
@@ -20,14 +16,7 @@
             <div id="collapse_{{ forloop.counter }}"
                  class="panel-collapse collapse{% if forloop.first %} in {% endif %}">
                 <div class="panel-body">
-<<<<<<< HEAD
                     {{ form.as_p }}
-=======
-                    <table>
-                        <col width="23%">
-                        {% crispy form %}
-                    </table>
->>>>>>> 20f83153
                 </div>
             </div>
         </div>            {# class="panel panel-default" #}
